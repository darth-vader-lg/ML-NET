// Licensed to the .NET Foundation under one or more agreements.
// The .NET Foundation licenses this file to you under the MIT license.
// See the LICENSE file in the project root for more information.

using System;
using System.Collections.Generic;
using System.Linq;
using System.Reflection;
using Microsoft.ML.Runtime.CommandLine;
using Microsoft.ML.Runtime.Data;
using Microsoft.ML.Runtime.Internal.Utilities;
using Newtonsoft.Json.Linq;

namespace Microsoft.ML.Runtime.EntryPoints.JsonUtils
{
    /// <summary>
    /// The class that creates and wraps around an instance of an input object and gradually populates all fields, keeping track of missing
    /// required values. The values can be set from their JSON representation (during the graph parsing stage), as well as directly
    /// (in the process of graph execution).
    /// </summary>
    public sealed class InputBuilder
    {
        private struct Attributes
        {
            public readonly ArgumentAttribute Input;
            public readonly TlcModule.RangeAttribute Range;
            public readonly bool Optional;

            public Attributes(ArgumentAttribute input, TlcModule.RangeAttribute range, bool optional = false)
            {
                Contracts.AssertValue(input);
                Contracts.AssertValueOrNull(range);
                Input = input;
                Range = range;
                Optional = optional;
            }
        }

        private readonly IExceptionContext _ectx;
        private readonly object _instance;
        private readonly Type _type;

        private readonly FieldInfo[] _fields;
        private readonly bool[] _wasSet;
        private readonly Attributes[] _attrs;
        private readonly ModuleCatalog _catalog;

        public InputBuilder(IExceptionContext ectx, Type inputType, ModuleCatalog catalog)
        {
            Contracts.CheckValue(ectx, nameof(ectx));
            _ectx = ectx;
            _ectx.CheckValue(inputType, nameof(inputType));
            _ectx.CheckValue(catalog, nameof(catalog));

            _type = inputType;
            _catalog = catalog;

            var fields = new List<FieldInfo>();
            var attrs = new List<Attributes>();

            foreach (var fieldInfo in _type.GetFields())
            {
                var attr = (ArgumentAttribute)fieldInfo.GetCustomAttributes(typeof(ArgumentAttribute), false).FirstOrDefault();
                if (attr == null || attr.Visibility == ArgumentAttribute.VisibilityType.CmdLineOnly)
                    continue;
                _ectx.Check(!fieldInfo.IsStatic && !fieldInfo.IsInitOnly && !fieldInfo.IsLiteral);

                var rangeAttr = fieldInfo.GetCustomAttributes(typeof(TlcModule.RangeAttribute), false).FirstOrDefault()
                    as TlcModule.RangeAttribute;
                Contracts.CheckValueOrNull(rangeAttr);

                var optional = fieldInfo.GetCustomAttributes(typeof(TlcModule.OptionalInputAttribute), false).Any();

                fields.Add(fieldInfo);
                attrs.Add(new Attributes(attr, rangeAttr, optional));
            }
            _ectx.Assert(fields.Count == attrs.Count);

            _instance = Activator.CreateInstance(inputType);
            _fields = fields.ToArray();
            _attrs = attrs.ToArray();
            _wasSet = new bool[_fields.Length];
        }

        private static bool AnyMatch(string name, string[] aliases)
        {
            if (aliases == null)
                return false;
            return aliases.Any(a => string.Equals(name, a, StringComparison.OrdinalIgnoreCase));
        }

        /// <summary>
        /// Retreives the field index for a field with the given alias, or -1 if
        /// that field alias is not found.
        /// </summary>
        private int GetFieldIndex(string name)
        {
            _ectx.AssertNonEmpty(name);
            for (int i = 0; i < _attrs.Length; i++)
            {
                if (name == (_attrs[i].Input.Name ?? _fields[i].Name) || AnyMatch(name, _attrs[i].Input.Aliases))
                    return i;
            }
            return -1;
        }

        /// <summary>
        /// Returns the Type of the given field, unwrapping any option
        /// types to be of their inner type. If the given alias doesn't exist
        /// this method returns null.
        /// </summary>
        public Type GetFieldTypeOrNull(string alias)
        {
            _ectx.CheckNonEmpty(alias, nameof(alias));

            var fi = GetFieldIndex(alias);
            if (fi < 0)
                return null;

            var type = _fields[fi].FieldType;
            if (type.IsGenericType &&
                (type.GetGenericTypeDefinition() == typeof(Optional<>) ||
                 type.GetGenericTypeDefinition() == typeof(Var<>) ||
                 type.GetGenericTypeDefinition() == typeof(Nullable<>)))
            {
                type = type.GetGenericArguments()[0];
            }

            return type;
        }

        public string GetFieldNameOrNull(string alias)
        {
            _ectx.CheckNonEmpty(alias, nameof(alias));

            var fi = GetFieldIndex(alias);
            return fi >= 0 ? _fields[fi].Name : null;
        }

        /// <summary>
        /// Returns the array of required values that were not specified using <see cref="TrySetValue"/>.
        /// </summary>
        public string[] GetMissingValues()
        {
            var missing = new List<string>();
            for (int i = 0; i < _fields.Length; i++)
            {
                var field = _fields[i];
                var attr = _attrs[i];
                if (attr.Input.IsRequired && !_wasSet[i])
                    missing.Add(attr.Input.Name ?? field.Name);
            }

            return missing.ToArray();
        }

        public bool IsInputOptional(string name)
        {
            var index = GetFieldIndex(name);
            if (index < 0)
                throw Contracts.Except($"Unknown input name {name}");
            return _attrs[index].Optional;
        }

        /// <summary>
        /// Set a value of a field specified by <paramref name="name"/> by parsing <paramref name="value"/>.
        /// </summary>
        public bool TrySetValueJson(string name, JToken value)
        {
            _ectx.CheckNonEmpty(name, nameof(name));
            _ectx.CheckValue(value, nameof(value));

            var index = GetFieldIndex(name);
            if (index < 0)
                return false;

            var field = _fields[index];
            // REVIEW: This method implies that it'll return a friendly bool for most
            // failure modes, but ParseJsonValue and GetFieldAssignableValue both throw if
            // types don't match up. Mixed failure modes are hostile to clients of this method.
            var csValue = ParseJsonValue(_ectx, field.FieldType, _attrs[index], value, _catalog);

            if (_attrs[index].Range != null && csValue != null && !_attrs[index].Range.IsValueWithinRange(csValue))
                return false;

            csValue = GetFieldAssignableValue(_ectx, field.FieldType, csValue);
            field.SetValue(_instance, csValue);
            _wasSet[index] = true;
            return true;
        }

        /// <summary>
        /// Set a value of a field specified by <paramref name="name"/> directly to <paramref name="value"/>.
        /// </summary>
        public bool TrySetValue(string name, object value)
        {
            _ectx.CheckNonEmpty(name, nameof(name));
            _ectx.CheckValueOrNull(value);
            var index = GetFieldIndex(name);
            if (index < 0)
                return false;

            var field = _fields[index];
            var csValue = GetFieldAssignableValue(_ectx, field.FieldType, value);
            field.SetValue(_instance, csValue);
            _wasSet[index] = true;
            return true;
        }

        public JObject GetJsonObject(object instance, Dictionary<string, List<ParameterBinding>> inputBindingMap, Dictionary<ParameterBinding, VariableBinding> inputMap)
        {
            Contracts.CheckValue(instance, nameof(instance));
            Contracts.Check(instance.GetType() == _type);

            var result = new JObject();
            var defaults = Activator.CreateInstance(_type);
            for (int i = 0; i < _fields.Length; i++)
            {
                var field = _fields[i];
                var attr = _attrs[i];
                var instanceVal = field.GetValue(instance);
                var defaultsVal = field.GetValue(defaults);

                if (inputBindingMap.TryGetValue(field.Name, out List<ParameterBinding> bindings))
                {
                    // Handle variables.
                    Contracts.Assert(bindings.Count > 0);
                    VariableBinding varBinding;
                    var paramBinding = bindings[0];
                    if (paramBinding is SimpleParameterBinding)
                    {
                        Contracts.Assert(bindings.Count == 1);
                        bool success = inputMap.TryGetValue(paramBinding, out varBinding);
                        Contracts.Assert(success);
                        Contracts.AssertValue(varBinding);

                        result.Add(field.Name, new JValue(varBinding.ToJson()));
                    }
                    else if (paramBinding is ArrayIndexParameterBinding)
                    {
                        // Array parameter bindings.
                        var array = new JArray();
                        foreach (var parameterBinding in bindings)
                        {
                            Contracts.Assert(parameterBinding is ArrayIndexParameterBinding);
                            bool success = inputMap.TryGetValue(parameterBinding, out varBinding);
                            Contracts.Assert(success);
                            Contracts.AssertValue(varBinding);
                            array.Add(new JValue(varBinding.ToJson()));
                        }

                        result.Add(field.Name, array);
                    }
                    else
                    {
                        // Dictionary parameter bindings. Not supported yet.
                        Contracts.Assert(paramBinding is DictionaryKeyParameterBinding);
                        throw Contracts.ExceptNotImpl("Dictionary of variables not yet implemented.");
                    }
                }
                else if (instanceVal == null && defaultsVal != null)
                {
                    // Handle null values.
                    result.Add(field.Name, new JValue(instanceVal));
                }
                else if (instanceVal != null && (attr.Input.IsRequired || !instanceVal.Equals(defaultsVal)))
                {
                    // A required field will be serialized regardless of whether or not its value is identical to the default.
                    var type = instanceVal.GetType();
                    if (type.IsGenericType && type.GetGenericTypeDefinition() == typeof(Optional<>))
                    {
                        var isExplicit = ExtractOptional(ref instanceVal, ref type);
                        if (!isExplicit)
                            continue;
                    }

                    if (type == typeof(JArray))
                        result.Add(field.Name, (JArray)instanceVal);
                    else if (type.IsGenericType &&
                        ((type.GetGenericTypeDefinition() == typeof(Var<>)) ||
                        type.GetGenericTypeDefinition() == typeof(ArrayVar<>) ||
                        type.GetGenericTypeDefinition() == typeof(DictionaryVar<>)))
                    {
                        result.Add(field.Name, new JValue($"${((IVarSerializationHelper)instanceVal).VarName}"));
                    }
                    else if (type == typeof(bool) ||
                        type == typeof(string) ||
                        type == typeof(char) ||
                        type == typeof(double) ||
                        type == typeof(float) ||
                        type == typeof(int) ||
                        type == typeof(long) ||
                        type == typeof(uint) ||
                        type == typeof(ulong))
                    {
                        // Handle simple types.
                        result.Add(field.Name, new JValue(instanceVal));
                    }
                    else if (type.IsEnum)
                    {
                        // Handle enums.
                        result.Add(field.Name, new JValue(instanceVal.ToString()));
                    }
                    else if (type.IsArray)
                    {
                        // Handle arrays.
                        var array = (Array)instanceVal;
                        var jarray = new JArray();
                        var elementType = type.GetElementType();
                        if (elementType == typeof(bool) ||
                            elementType == typeof(string) ||
                            elementType == typeof(char) ||
                            elementType == typeof(double) ||
                            elementType == typeof(float) ||
                            elementType == typeof(int) ||
                            elementType == typeof(long) ||
                            elementType == typeof(uint) ||
                            elementType == typeof(ulong))
                        {
                            foreach (object item in array)
                                jarray.Add(new JValue(item));
                        }
                        else
                        {
                            var builder = new InputBuilder(_ectx, elementType, _catalog);
                            foreach (object item in array)
                                jarray.Add(builder.GetJsonObject(item, inputBindingMap, inputMap));
                        }
                        result.Add(field.Name, jarray);
                    }
                    else if (type.IsGenericType && type.GetGenericTypeDefinition() == typeof(Dictionary<,>) &&
                             type.GetGenericArguments()[0] == typeof(string))
                    {
                        // Handle dictionaries.
                        // REVIEW: Needs to be implemented when we will have entry point arguments that contain dictionaries.
                    }
                    else if (typeof(IComponentFactory).IsAssignableFrom(type))
                    {
                        // Handle component factories.
                        bool success = _catalog.TryFindComponent(type, out ModuleCatalog.ComponentInfo instanceInfo);
                        Contracts.Assert(success);
                        var builder = new InputBuilder(_ectx, type, _catalog);
                        var instSettings = builder.GetJsonObject(instanceVal, inputBindingMap, inputMap);

                        ModuleCatalog.ComponentInfo defaultInfo = null;
                        JObject defSettings = new JObject();
                        if (defaultsVal != null)
                        {
                            var deftype = defaultsVal.GetType();
                            if (deftype.IsGenericType && deftype.GetGenericTypeDefinition() == typeof(Optional<>))
                                ExtractOptional(ref defaultsVal, ref deftype);
                            success = _catalog.TryFindComponent(deftype, out defaultInfo);
                            Contracts.Assert(success);
                            builder = new InputBuilder(_ectx, deftype, _catalog);
                            defSettings = builder.GetJsonObject(defaultsVal, inputBindingMap, inputMap);
                        }

                        if (instanceInfo.Name != defaultInfo?.Name || instSettings.ToString() != defSettings.ToString())
                        {
                            var jcomponent = new JObject
                            {
                                { FieldNames.Name, new JValue(instanceInfo.Name) }
                            };
                            if (instSettings.ToString() != defSettings.ToString())
                                jcomponent.Add(FieldNames.Settings, instSettings);
                            result.Add(field.Name, jcomponent);
                        }
                    }
                    else
                    {
                        // REVIEW: pass in the bindings once we support variables in inner fields.

                        // Handle structs.
                        var builder = new InputBuilder(_ectx, type, _catalog);
                        result.Add(field.Name, builder.GetJsonObject(instanceVal, new Dictionary<string, List<ParameterBinding>>(),
                            new Dictionary<ParameterBinding, VariableBinding>()));
                    }
                }
            }

            return result;
        }

        private static bool ExtractOptional(ref object value, ref Type type)
        {
            Contracts.Assert(type.IsGenericType && type.GetGenericTypeDefinition() == typeof(Optional<>));
            type = type.GetGenericArguments()[0];
            var optObj = value as Optional;
            value = optObj.GetValue();
            return optObj.IsExplicit;
        }

        private static object ParseJsonValue(IExceptionContext ectx, Type type, Attributes attributes, JToken value, ModuleCatalog catalog)
        {
            Contracts.AssertValue(ectx);
            ectx.AssertValue(type);
            ectx.AssertValueOrNull(value);
            ectx.AssertValue(catalog);

            if (value == null)
                return null;

            if (value is JValue val && val.Value == null)
                return null;

            if (type.IsGenericType && (type.GetGenericTypeDefinition() == typeof(Optional<>) || type.GetGenericTypeDefinition() == typeof(Nullable<>)))
            {
                if (type.GetGenericTypeDefinition() == typeof(Optional<>) && value.HasValues)
                    value = value.Values().FirstOrDefault();
                type = type.GetGenericArguments()[0];
            }

            if (type.IsGenericType && (type.GetGenericTypeDefinition() == typeof(Var<>)))
            {
                string varName = value.Value<string>();
                ectx.Check(VariableBinding.IsBindingToken(value), "Variable name expected.");
                var variable = Activator.CreateInstance(type) as IVarSerializationHelper;
                var varBinding = VariableBinding.Create(ectx, varName);
                variable.VarName = varBinding.VariableName;
                return variable;
            }

            if (type == typeof(JArray) && value is JArray)
                return value;

            TlcModule.DataKind dt = TlcModule.GetDataType(type);

            try
            {
                switch (dt)
                {
                    case TlcModule.DataKind.Bool:
                        return value.Value<bool>();
                    case TlcModule.DataKind.String:
                        return value.Value<string>();
                    case TlcModule.DataKind.Char:
                        return value.Value<char>();
                    case TlcModule.DataKind.Enum:
                        if (!Enum.IsDefined(type, value.Value<string>()))
                            throw ectx.Except($"Requested value '{value.Value<string>()}' is not a member of the Enum type '{type.Name}'");
                        return Enum.Parse(type, value.Value<string>());
                    case TlcModule.DataKind.Float:
                        if (type == typeof(double))
                            return value.Value<double>();
                        else if (type == typeof(float))
                            return value.Value<float>();
                        else
                        {
                            ectx.Assert(false);
                            throw ectx.ExceptNotSupp();
                        }
                    case TlcModule.DataKind.Array:
                        var ja = value as JArray;
                        ectx.Check(ja != null, "Expected array value");
                        Func<IExceptionContext, JArray, Attributes, ModuleCatalog, object> makeArray = MakeArray<int>;
                        return Utils.MarshalInvoke(makeArray, type.GetElementType(), ectx, ja, attributes, catalog);
                    case TlcModule.DataKind.Int:
                        if (type == typeof(long))
                            return value.Value<long>();
                        if (type == typeof(int))
                            return value.Value<int>();
                        ectx.Assert(false);
                        throw ectx.ExceptNotSupp();
                    case TlcModule.DataKind.UInt:
                        if (type == typeof(ulong))
                            return value.Value<ulong>();
                        if (type == typeof(uint))
                            return value.Value<uint>();
                        ectx.Assert(false);
                        throw ectx.ExceptNotSupp();
                    case TlcModule.DataKind.Dictionary:
                        ectx.Check(value is JObject, "Expected object value");
                        Func<IExceptionContext, JObject, Attributes, ModuleCatalog, object> makeDict = MakeDictionary<int>;
                        return Utils.MarshalInvoke(makeDict, type.GetGenericArguments()[1], ectx, (JObject)value, attributes, catalog);
                    case TlcModule.DataKind.Component:
                        var jo = value as JObject;
                        ectx.Check(jo != null, "Expected object value");
                        // REVIEW: consider accepting strings alone.
                        var jName = jo[FieldNames.Name];
                        ectx.Check(jName != null, "Field '" + FieldNames.Name + "' is required for component.");
                        ectx.Check(jName is JValue, "Expected '" + FieldNames.Name + "' field to be a string.");
                        var name = jName.Value<string>();
                        ectx.Check(jo[FieldNames.Settings] == null || jo[FieldNames.Settings] is JObject,
                            "Expected '" + FieldNames.Settings + "' field to be an object");
                        return GetComponentJson(ectx, type, name, jo[FieldNames.Settings] as JObject, catalog);
                    default:
                        var settings = value as JObject;
                        ectx.Check(settings != null, "Expected object value");
                        var inputBuilder = new InputBuilder(ectx, type, catalog);

                        if (inputBuilder._fields.Length == 0)
                            throw ectx.Except($"Unsupported input type: {dt}");

                        if (settings != null)
                        {
                            foreach (var pair in settings)
                            {
                                if (!inputBuilder.TrySetValueJson(pair.Key, pair.Value))
                                    throw ectx.Except($"Unexpected value for component '{type}', field '{pair.Key}': '{pair.Value}'");
                            }
                        }

                        var missing = inputBuilder.GetMissingValues().ToArray();
                        if (missing.Length > 0)
                            throw ectx.Except($"The following required inputs were not provided for component '{type}': {string.Join(", ", missing)}");
                        return inputBuilder.GetInstance();
                }
            }
            catch (FormatException ex)
            {
                if (ex.IsMarked())
                    throw;
                throw ectx.Except(ex, $"Failed to parse JSON value '{value}' as {type}");
            }
        }

        /// <summary>
        /// Ensures that the given value can be assigned to an entry point field with
        /// type <paramref name="type"/>. This method will wrap the value in the option
        /// type if needed and throw an exception if the value isn't assignable.
        /// </summary>
        /// <param name="ectx">The exception context.</param>
        /// <param name="type">Type type of the field this value is to be assigned to.</param>
        /// <param name="value">The value, typically originates from either ParseJsonValue, or is an external, user-provided object.</param>
        private static object GetFieldAssignableValue(IExceptionContext ectx, Type type, object value)
        {
            Contracts.AssertValue(ectx);
            ectx.AssertValue(type);
            ectx.AssertValueOrNull(value);
            // If 'type' is optional, make 'value' into an optional (this is the case of optional input).
            value = MakeOptionalIfNeeded(ectx, value, type);
            if (value != null && !type.IsInstanceOfType(value))
                throw ectx.Except($"Unexpected value type: {value.GetType()}");
            return value;
        }

        private static IComponentFactory GetComponentJson(IExceptionContext ectx, Type signatureType, string name, JObject settings, ModuleCatalog catalog)
        {
            Contracts.AssertValue(ectx);
            ectx.AssertValue(signatureType);
            ectx.AssertNonEmpty(name);
            ectx.AssertValueOrNull(settings);
            ectx.AssertValue(catalog);

            if (!catalog.TryGetComponentKind(signatureType, out string kind))
                throw ectx.Except($"Component type '{signatureType}' is not a valid signature type.");

            if (!catalog.TryFindComponent(kind, name, out ModuleCatalog.ComponentInfo component))
            {
                var available = catalog.GetAllComponents(kind).Select(x => $"'{x.Name}'");
                throw ectx.Except($"Component '{name}' of kind '{kind}' is not found. Available components are: {string.Join(", ", available)}");
            }

            var inputBuilder = new InputBuilder(ectx, component.ArgumentType, catalog);
            if (settings != null)
            {
                foreach (var pair in settings)
                {
                    if (!inputBuilder.TrySetValueJson(pair.Key, pair.Value))
                        throw ectx.Except($"Unexpected value for component '{name}', field '{pair.Key}': '{pair.Value}'");
                }
            }

            var missing = inputBuilder.GetMissingValues().ToArray();
            if (missing.Length > 0)
                throw ectx.Except($"The following required inputs were not provided for component '{name}': {string.Join(", ", missing)}");
            return inputBuilder.GetInstance() as IComponentFactory;
        }

        private static object MakeArray<T>(IExceptionContext ectx, JArray jArray, Attributes attributes, ModuleCatalog catalog)
        {
            Contracts.AssertValue(ectx);
            ectx.AssertValue(jArray);

            T[] array = new T[jArray.Count];
            for (int i = 0; i < array.Length; i++)
                array[i] = (T)GetFieldAssignableValue(ectx, typeof(T), ParseJsonValue(ectx, typeof(T), attributes, jArray[i], catalog));
            return array;
        }

        private static object MakeDictionary<T>(IExceptionContext ectx, JObject jDict, Attributes attributes, ModuleCatalog catalog)
        {
            Contracts.AssertValue(ectx);
            ectx.AssertValue(jDict);

            var dict = new Dictionary<string, T>();
            foreach (var pair in jDict)
                dict[pair.Key] = (T)GetFieldAssignableValue(ectx, typeof(T), ParseJsonValue(ectx, typeof(T), attributes, pair.Value, catalog));
            return dict;
        }

        private static object MakeOptional<T>(object value)
        {
            return (Optional<T>)(T)value;
        }

        private static object MakeNullable<T>(object value)
            where T : struct
        {
            return (T?)value;
        }

        /// <summary>
        /// If outerType is an Optional{T}, the innerValue is wrapped in a constructed, explicit
        /// Optional instance, otherwise the value is directly returned.
        /// </summary>
        private static object MakeOptionalIfNeeded(IExceptionContext ectx, object innerValue, Type outerType)
        {
            Contracts.AssertValue(ectx);
            // You can make an Optional null value!
            ectx.AssertValueOrNull(innerValue);
            ectx.AssertValue(outerType);
            if (!outerType.IsGenericType)
                return innerValue;

            var genericType = outerType.GetGenericTypeDefinition();
            if (genericType != typeof(Optional<>) &&
                genericType != typeof(Nullable<>))
            {
                return innerValue;
            }

            bool isOptional = outerType.GetGenericTypeDefinition() == typeof(Optional<>);
            Func<object, object> creator;
            if (isOptional)
                creator = MakeOptional<int>;
            else
            {
                ectx.Assert(genericType == typeof(Nullable<>));
                creator = MakeNullable<int>;
            }

            return Utils.MarshalInvoke(creator, outerType.GetGenericArguments()[0], innerValue);
        }

        /// <summary>
        /// Returns the created instance.
        /// </summary>
        public object GetInstance()
        {
            return _instance;
        }
    }

    /// <summary>
    /// This class wraps around the output object type, does not create an instance, and provides utility methods for field type checking
    /// and extracting values.
    /// </summary>
    public sealed class OutputHelper
    {
        private readonly IExceptionContext _ectx;
        private readonly Type _type;

        private readonly FieldInfo[] _fields;
        private readonly TlcModule.OutputAttribute[] _attrs;

        public OutputHelper(IExceptionContext ectx, Type outputType)
        {
            Contracts.CheckValue(ectx, nameof(ectx));
            _ectx = ectx;
            _ectx.CheckValue(outputType, nameof(outputType));

            if (outputType.IsGenericType && outputType.GetGenericTypeDefinition() == typeof(CommonOutputs.MacroOutput<>))
                outputType = outputType.GetGenericArguments()[0];
            _type = outputType;

            var fields = new List<FieldInfo>();
            var attrs = new List<TlcModule.OutputAttribute>();
            foreach (var fieldInfo in _type.GetFields())
            {
                var attr = fieldInfo.GetCustomAttributes(typeof(TlcModule.OutputAttribute), false).FirstOrDefault()
                    as TlcModule.OutputAttribute;
                if (attr == null)
                    continue;
                fields.Add(fieldInfo);
                attrs.Add(attr);
            }
            _ectx.Assert(fields.Count == attrs.Count);

            _fields = fields.ToArray();
            _attrs = attrs.ToArray();
        }

        private FieldInfo GetField(string name)
        {
            _ectx.AssertNonEmpty(name);
            for (int i = 0; i < _attrs.Length; i++)
            {
                if (name == (_attrs[i].Name ?? _fields[i].Name))
                    return _fields[i];
            }
            return null;
        }

        public Type GetFieldType(string name)
        {
            _ectx.CheckNonEmpty(name, nameof(name));

            var fi = GetField(name);
            var type = fi?.FieldType;
            if (type != null && type.IsGenericType && (type.GetGenericTypeDefinition() == typeof(Var<>)))
                type = type.GetGenericArguments()[0];
            return type;
        }

        /// <summary>
        /// Extract all values of a specified output object.
        /// </summary>
        public IEnumerable<KeyValuePair<string, object>> ExtractValues(object output)
        {
            _ectx.CheckValue(output, nameof(output));
            _ectx.Check(output.GetType() == _type);

            for (int i = 0; i < _fields.Length; i++)
            {
                var fieldInfo = _fields[i];
                var attr = _attrs[i];
                yield return new KeyValuePair<string, object>(attr.Name ?? fieldInfo.Name, fieldInfo.GetValue(output));
            }
        }

        public JObject GetJsonObject(Dictionary<string, string> outputMap)
        {
            _ectx.CheckValue(outputMap, nameof(outputMap));
            var result = new JObject();
            foreach (var fieldInfo in _fields)
            {
                if (outputMap.TryGetValue(fieldInfo.Name, out string varname))
                    result.Add(fieldInfo.Name, new JValue($"${varname}"));
            }

            return result;
        }
    }

    /// <summary>
    /// These are the common field names used in the JSON objects for defining the manifest.
    /// </summary>
    public static class FieldNames
    {
        public const string Nodes = "Nodes";
        public const string Kind = "Kind";
        public const string Components = "Components";
        public const string ComponentKind = "ComponentKind";
        public const string Type = "Type";
        public const string ItemType = "ItemType";
        public const string Fields = "Fields";
        public const string Values = "Values";

        public const string Name = "Name";
        public const string Aliases = "Aliases";
        public const string FriendlyName = "FriendlyName";
        public const string ShortName = "ShortName";
        public const string Desc = "Desc";
        public const string Required = "Required";
        public const string Default = "Default";

        // Fields for scheduling.
        public const string Checkpoint = "Checkpoint";
        public const string StageId = "StageId";
        public const string Cost = "Cost";

        public const string Settings = "Settings";
        public const string Inputs = "Inputs";
        public const string Outputs = "Outputs";
        public const string InputKind = "InputKind";
        public const string OutputKind = "OutputKind";
        public const string SortOrder = "SortOrder";
        public const string IsNullable = "IsNullable";

        // Top level field names.
        public const string TopEntryPoints = "EntryPoints";
        public const string TopComponents = "Components";
        public const string TopEntryPointKinds = "EntryPointKinds";

        /// <summary>
        /// Range specific field names.
        /// </summary>
        public static class Range
        {
            public const string Type = "Range";

            public const string Sup = "Sup";
            public const string Inf = "Inf";
            public const string Max = "Max";
            public const string Min = "Min";
        }

        /// <summary>
        /// Obsolete Attribute specific field names.
        /// </summary>
        public static class Deprecated
        {
            public static new string ToString() => "Deprecated";
            public const string Message = "Message";
        }

        /// <summary>
        /// SweepableLongParam specific field names.
        /// </summary>
        public static class SweepableLongParam
        {
            public static new string ToString() => "SweepRange";
            public const string RangeType = "RangeType";
            public const string Max = "Max";
            public const string Min = "Min";
            public const string StepSize = "StepSize";
            public const string NumSteps = "NumSteps";
            public const string IsLogScale = "IsLogScale";
        }

        /// <summary>
        /// SweepableFloatParam specific field names.
        /// </summary>
        public static class SweepableFloatParam
        {
            public static new string ToString() => "SweepRange";
            public const string RangeType = "RangeType";
            public const string Max = "Max";
            public const string Min = "Min";
            public const string StepSize = "StepSize";
            public const string NumSteps = "NumSteps";
            public const string IsLogScale = "IsLogScale";
        }

        /// <summary>
        /// SweepableDiscreteParam specific field names.
        /// </summary>
        public static class SweepableDiscreteParam
        {
            public static new string ToString() => "SweepRange";
            public const string RangeType = "RangeType";
            public const string Options = "Values";
        }

        public static class PipelineSweeperSupportedMetrics
        {
<<<<<<< HEAD
            public new static string ToString() => "SupportedMetric";
=======
            public static new string ToString() => "SupportedMetric";
>>>>>>> ae13dbb1
            public const string Auc = BinaryClassifierEvaluator.Auc;
            public const string AccuracyMicro = Data.MultiClassClassifierEvaluator.AccuracyMicro;
            public const string AccuracyMacro = MultiClassClassifierEvaluator.AccuracyMacro;
            public const string F1 = BinaryClassifierEvaluator.F1;
            public const string AuPrc = BinaryClassifierEvaluator.AuPrc;
            public const string TopKAccuracy = MultiClassClassifierEvaluator.TopKAccuracy;
            public const string L1 = RegressionLossEvaluatorBase<MultiOutputRegressionEvaluator.Aggregator>.L1;
            public const string L2 = RegressionLossEvaluatorBase<MultiOutputRegressionEvaluator.Aggregator>.L2;
            public const string Rms = RegressionLossEvaluatorBase<MultiOutputRegressionEvaluator.Aggregator>.Rms;
            public const string LossFn = RegressionLossEvaluatorBase<MultiOutputRegressionEvaluator.Aggregator>.Loss;
            public const string RSquared = RegressionLossEvaluatorBase<MultiOutputRegressionEvaluator.Aggregator>.RSquared;
            public const string LogLoss = BinaryClassifierEvaluator.LogLoss;
            public const string LogLossReduction = BinaryClassifierEvaluator.LogLossReduction;
            public const string Ndcg = RankerEvaluator.Ndcg;
            public const string Dcg = RankerEvaluator.Dcg;
            public const string PositivePrecision = BinaryClassifierEvaluator.PosPrecName;
            public const string PositiveRecall = BinaryClassifierEvaluator.PosRecallName;
            public const string NegativePrecision = BinaryClassifierEvaluator.NegPrecName;
            public const string NegativeRecall = BinaryClassifierEvaluator.NegRecallName;
            public const string DrAtK = AnomalyDetectionEvaluator.OverallMetrics.DrAtK;
            public const string DrAtPFpr = AnomalyDetectionEvaluator.OverallMetrics.DrAtPFpr;
            public const string DrAtNumPos = AnomalyDetectionEvaluator.OverallMetrics.DrAtNumPos;
            public const string NumAnomalies = AnomalyDetectionEvaluator.OverallMetrics.NumAnomalies;
            public const string ThreshAtK = AnomalyDetectionEvaluator.OverallMetrics.ThreshAtK;
            public const string ThreshAtP = AnomalyDetectionEvaluator.OverallMetrics.ThreshAtP;
            public const string ThreshAtNumPos = AnomalyDetectionEvaluator.OverallMetrics.ThreshAtNumPos;
            public const string Nmi = ClusteringEvaluator.Nmi;
            public const string AvgMinScore = ClusteringEvaluator.AvgMinScore;
            public const string Dbi = ClusteringEvaluator.Dbi;
        }
    }
}<|MERGE_RESOLUTION|>--- conflicted
+++ resolved
@@ -835,11 +835,7 @@
 
         public static class PipelineSweeperSupportedMetrics
         {
-<<<<<<< HEAD
-            public new static string ToString() => "SupportedMetric";
-=======
             public static new string ToString() => "SupportedMetric";
->>>>>>> ae13dbb1
             public const string Auc = BinaryClassifierEvaluator.Auc;
             public const string AccuracyMicro = Data.MultiClassClassifierEvaluator.AccuracyMicro;
             public const string AccuracyMacro = MultiClassClassifierEvaluator.AccuracyMacro;
