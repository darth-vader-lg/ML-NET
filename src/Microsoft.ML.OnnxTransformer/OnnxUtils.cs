--- conflicted
+++ resolved
@@ -196,10 +196,6 @@
                 // Load ONNX model file and parse its input and output schema. The reason of doing so is that ONNXRuntime
                 // doesn't expose full type information via its C# APIs.
                 var model = new OnnxCSharpToProtoWrapper.ModelProto();
-<<<<<<< HEAD
-                using (var modelStream = File.OpenRead(modelFile))
-                using (var codedStream = Google.Protobuf.CodedInputStream.CreateWithLimits(modelStream, Int32.MaxValue, 100))
-=======
                 // If we own the model file set the DeleteOnClose flag so it is always deleted.
                 if (ownModelFile)
                     ModelStream = new FileStream(modelFile, FileMode.Open, FileAccess.Read, FileShare.Read, 4096, FileOptions.DeleteOnClose);
@@ -208,8 +204,7 @@
 
                 // The CodedInputStream auto closes the stream, and we need to make sure that our main stream stays open, so creating a new one here.
                 using (var modelStream = new FileStream(modelFile, FileMode.Open, FileAccess.Read, FileShare.Delete | FileShare.Read))
-                using (var codedStream = Google.Protobuf.CodedInputStream.CreateWithLimits(modelStream, Int32.MaxValue, 10))
->>>>>>> 7fafbf3b
+                using (var codedStream = Google.Protobuf.CodedInputStream.CreateWithLimits(modelStream, Int32.MaxValue, 100))
                     model = OnnxCSharpToProtoWrapper.ModelProto.Parser.ParseFrom(codedStream);
 
                 // Parse actual input and output types stored in the loaded ONNX model to get their DataViewType's.
