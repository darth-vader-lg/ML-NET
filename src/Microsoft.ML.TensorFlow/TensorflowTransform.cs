--- conflicted
+++ resolved
@@ -463,34 +463,6 @@
                 }
             }
             else {
-<<<<<<< HEAD
-               ctx.SaveBinaryStream("TFSavedModel", w =>
-               {
-                   // only these files need to be saved.
-                   var modelFilePaths = new List<string>
-                   {
-                       Path.Combine(_savedModelPath, DefaultModelFileNames.Graph),
-                       Path.Combine(_savedModelPath, DefaultModelFileNames.VariablesFolder, DefaultModelFileNames.Index)
-                   };
-                   modelFilePaths.AddRange(Directory.GetFiles(Path.Combine(_savedModelPath, DefaultModelFileNames.VariablesFolder), DefaultModelFileNames.Data, SearchOption.TopDirectoryOnly));
-
-                   w.Write(modelFilePaths.Count);
-
-                   foreach (var fullPath in modelFilePaths)
-                   {
-                       var relativePath = fullPath.Substring(_savedModelPath.Length + 1);
-                       w.Write(relativePath);
-
-                       using (var fs = new FileStream(fullPath, FileMode.Open))
-                       {
-                           long fileLength = fs.Length;
-                           w.Write(fileLength);
-                           long actualWritten = fs.CopyRange(w.BaseStream, fileLength);
-                           Host.Assert(actualWritten == fileLength);
-                       }
-                   }
-               });
-=======
                 ctx.SaveBinaryStream("TFSavedModel", w =>
                 {
                     // only these files need to be saved.
@@ -517,7 +489,6 @@
                         }
                     }
                 });
->>>>>>> 6114b4f9
             }
 
             Host.AssertNonEmpty(Inputs);
