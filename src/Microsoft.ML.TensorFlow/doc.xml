--- conflicted
+++ resolved
@@ -21,12 +21,7 @@
       <remarks>
         <para>
           The TensorFlowTransform extracts specified outputs using a pre-trained <a href="https://www.tensorflow.org">Tensorflow</a> model.
-<<<<<<< HEAD
-          The transform takes as inputs the pre-trained Tensorflow model, the names of the input nodes, and names of the output nodes whose values we want to extract. 
-        </para>
-=======
           Optionally, it can further retrain TensorFlow model on user data to adjust model parameters on the user data ( also know as "Transfer Learning").
->>>>>>> a26eca7e
 
           For scoring, the transform takes as inputs the pre-trained Tensorflow model, the names of the input nodes, and names of the output nodes whose values we want to extract.
           For retraining, the transform also requires training related parameters such as the names of optimization operation in the TensorFlow graph, the name of the learning rate operation in the graph and its value, name of the operations in the graph to compute loss and performance metric etc.
@@ -39,11 +34,8 @@
           <item>
             <description>
               For the input model, currently the TensorFlowTransform supports both the <a href="https://www.tensorflow.org/mobile/prepare_models">Frozen model</a> format and also the <a href="https://www.tensorflow.org/guide/saved_model#build_and_load_a_savedmodel">SavedModel</a> format.
-<<<<<<< HEAD
-=======
               However, retraining of the model is only possible for the <a href="https://www.tensorflow.org/guide/saved_model#build_and_load_a_savedmodel">SavedModel</a> format.
               <a href="https://www.tensorflow.org/guide/checkpoints">Checkpoint</a> format is currently neither supported for scoring nor for retraining due lack of TensorFlow C-API support for loading it.
->>>>>>> a26eca7e
             </description>
           </item>
           <item>
@@ -74,11 +66,7 @@
           pipeline.Add(new ColumnCopier(("NumericImageVec", "Input");
           pipeline.Add(new TensorFlowScorer()
           {
-<<<<<<< HEAD
-            Model = model_location;
-=======
             ModelLocation = model_location;
->>>>>>> a26eca7e
             InputColumns = new[] { "Input" };
             OutputColumns = new[] { "Output" };
           }
@@ -108,11 +96,7 @@
 
           pipeline.Add(new TensorFlowScorer()
           {
-<<<<<<< HEAD
-            Model = model_location,
-=======
             ModelLocation = model_location,
->>>>>>> a26eca7e
             InputColumns = new[] { "Input" },
             OutputColumns = new[] { "Output" }
           });
