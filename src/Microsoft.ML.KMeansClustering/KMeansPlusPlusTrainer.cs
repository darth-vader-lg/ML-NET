// Licensed to the .NET Foundation under one or more agreements.
// The .NET Foundation licenses this file to you under the MIT license.
// See the LICENSE file in the project root for more information.

using Microsoft.ML.Core.Data;
using Microsoft.ML.Runtime;
using Microsoft.ML.Runtime.CommandLine;
using Microsoft.ML.Runtime.Data;
using Microsoft.ML.Runtime.EntryPoints;
using Microsoft.ML.Runtime.Internal.CpuMath;
using Microsoft.ML.Runtime.Internal.Internallearn;
using Microsoft.ML.Runtime.Internal.Utilities;
<<<<<<< HEAD
using Microsoft.ML.Runtime.KMeans;
=======
using Microsoft.ML.Trainers.KMeans;
>>>>>>> a26eca7e
using Microsoft.ML.Runtime.Numeric;
using Microsoft.ML.Runtime.Training;
using System;
using System.Linq;
using System.Threading.Tasks;

[assembly: LoadableClass(KMeansPlusPlusTrainer.Summary, typeof(KMeansPlusPlusTrainer), typeof(KMeansPlusPlusTrainer.Arguments),
    new[] { typeof(SignatureClusteringTrainer), typeof(SignatureTrainer) },
    KMeansPlusPlusTrainer.UserNameValue,
    KMeansPlusPlusTrainer.LoadNameValue,
    KMeansPlusPlusTrainer.ShortName, "KMeans")]

[assembly: LoadableClass(typeof(void), typeof(KMeansPlusPlusTrainer), null, typeof(SignatureEntryPointModule), "KMeans")]

namespace Microsoft.ML.Trainers.KMeans
{
    /// <include file='./doc.xml' path='doc/members/member[@name="KMeans++"]/*' />
    public class KMeansPlusPlusTrainer : TrainerEstimatorBase<ClusteringPredictionTransformer<KMeansPredictor>, KMeansPredictor>
    {
        public const string LoadNameValue = "KMeansPlusPlus";
        internal const string UserNameValue = "KMeans++ Clustering";
        internal const string ShortName = "KM";
        internal const string Summary = "K-means is a popular clustering algorithm. With K-means, the data is clustered into a specified "
            + "number of clusters in order to minimize the within-cluster sum of squares. K-means++ improves upon K-means by using a better "
            + "method for choosing the initial cluster centers.";

        public enum InitAlgorithm
        {
            KMeansPlusPlus = 0,
            Random = 1,
            KMeansParallel = 2
        }

        internal static class Defaults{

            /// <value>The number of clusters.</value>
            internal const int K = 5;
        }

        public class Arguments : UnsupervisedLearnerInputBaseWithWeight
        {
            [Argument(ArgumentType.AtMostOnce, HelpText = "The number of clusters", SortOrder = 50)]
            [TGUI(SuggestedSweeps = "5,10,20,40")]
            [TlcModule.SweepableDiscreteParam("K", new object[] { 5, 10, 20, 40 })]
            public int K = Defaults.K;

            [Argument(ArgumentType.AtMostOnce, HelpText = "Cluster initialization algorithm", ShortName = "init")]
            public InitAlgorithm InitAlgorithm = InitAlgorithm.KMeansParallel;

            [Argument(ArgumentType.AtMostOnce, HelpText = "Tolerance parameter for trainer convergence. Lower = slower, more accurate",
                ShortName = "ot")]
            [TGUI(Label = "Optimization Tolerance", Description = "Threshold for trainer convergence")]
            public float OptTol = (float)1e-7;

            [Argument(ArgumentType.AtMostOnce, HelpText = "Maximum number of iterations.", ShortName = "maxiter")]
            [TGUI(Label = "Max Number of Iterations")]
            public int MaxIterations = 1000;

            [Argument(ArgumentType.AtMostOnce, HelpText = "Memory budget (in MBs) to use for KMeans acceleration", ShortName = "accelMemBudgetMb")]
            [TGUI(Label = "Memory Budget (in MBs) for KMeans Acceleration")]
            public int AccelMemBudgetMb = 4 * 1024; // by default, use at most 4 GB

            [Argument(ArgumentType.AtMostOnce, HelpText = "Degree of lock-free parallelism. Defaults to automatic. Determinism not guaranteed.", ShortName = "nt,t,threads", SortOrder = 50)]
            [TGUI(Label = "Number of threads")]
            public int? NumThreads;
        }

        private readonly int _k;

        private readonly int _maxIterations; // max number of iterations to train
        private readonly float _convergenceThreshold; // convergence thresholds

        private readonly long _accelMemBudgetMb;
        private readonly InitAlgorithm _initAlgorithm;
        private readonly int _numThreads;
        private readonly string _featureColumn;

        public override TrainerInfo Info { get; }
        public override PredictionKind PredictionKind => PredictionKind.Clustering;

        /// <summary>
        /// Initializes a new instance of <see cref="KMeansPlusPlusTrainer"/>
        /// </summary>
        /// <param name="env">The private instance of <see cref="IHostEnvironment"/>.</param>
        /// <param name="featureColumn">The name of the feature column.</param>
        /// <param name="weightColumn">The name for the column containing the example weights.</param>
        /// <param name="advancedSettings">A delegate to apply all the advanced arguments to the algorithm.</param>
        /// <param name="clustersCount">The number of clusters.</param>
        public KMeansPlusPlusTrainer(IHostEnvironment env, string featureColumn, int clustersCount = Defaults.K, string weightColumn = null, Action<Arguments> advancedSettings = null)
            : this(env, new Arguments(), featureColumn, weightColumn, advancedSettings)
        {
            _k = clustersCount;
        }

        internal KMeansPlusPlusTrainer(IHostEnvironment env, Arguments args)
            : this(env, args, args.FeatureColumn, args.WeightColumn, null)
        {

        }

        private KMeansPlusPlusTrainer(IHostEnvironment env, Arguments args, string featureColumn, string weightColumn, Action<Arguments> advancedSettings = null)
            : base(Contracts.CheckRef(env, nameof(env)).Register(LoadNameValue), TrainerUtils.MakeR4VecFeature(featureColumn), null, TrainerUtils.MakeR4ScalarWeightColumn(weightColumn))
        {
            Host.CheckValue(args, nameof(args));

            if (advancedSettings != null)
                advancedSettings.Invoke(args);

            Host.CheckUserArg(args.K > 0, nameof(args.K), "Must be positive");

            Host.CheckNonEmpty(featureColumn, nameof(featureColumn));
            _featureColumn = featureColumn;

            _k = args.K;

            Host.CheckUserArg(args.MaxIterations > 0, nameof(args.MaxIterations), "Must be positive");
            _maxIterations = args.MaxIterations;

            Host.CheckUserArg(args.OptTol > 0, nameof(args.OptTol), "Tolerance must be positive");
            _convergenceThreshold = args.OptTol;

            Host.CheckUserArg(args.AccelMemBudgetMb > 0, nameof(args.AccelMemBudgetMb), "Must be positive");
            _accelMemBudgetMb = args.AccelMemBudgetMb;

            _initAlgorithm = args.InitAlgorithm;

            Host.CheckUserArg(!args.NumThreads.HasValue || args.NumThreads > 0, nameof(args.NumThreads),
                "Must be either null or a positive integer.");
            _numThreads = ComputeNumThreads(Host, args.NumThreads);
            Info = new TrainerInfo();
        }

        protected override KMeansPredictor TrainModelCore(TrainContext context)
        {
            Host.CheckValue(context, nameof(context));
            var data = context.TrainingSet;

            data.CheckFeatureFloatVector(out int dimensionality);
            Contracts.Assert(dimensionality > 0);

            using (var ch = Host.Start("Training"))
            {
                return TrainCore(ch, data, dimensionality);
            }
        }

        private KMeansPredictor TrainCore(IChannel ch, RoleMappedData data, int dimensionality)
        {
            Host.AssertValue(ch);
            ch.AssertValue(data);

            // REVIEW: In high-dimensionality cases this is less than ideal and we should consider
            // using sparse buffers for the centroids.

            // The coordinates of the final centroids at the end of the training. During training
            // it holds the centroids of the previous iteration.
            var centroids = new VBuffer<float>[_k];
            for (int i = 0; i < _k; i++)
                centroids[i] = VBufferUtils.CreateDense<float>(dimensionality);

            ch.Info("Initializing centroids");
            long missingFeatureCount;
            long totalTrainingInstances;

            var cursorFactory = new FeatureFloatVectorCursor.Factory(data, CursOpt.Features | CursOpt.Id | CursOpt.Weight);
            // REVIEW: It would be nice to extract these out into subcomponents in the future. We should
            // revisit and even consider breaking these all into individual KMeans-flavored trainers, they
            // all produce a valid set of output centroids with various trade-offs in runtime (with perhaps
            // random initialization creating a set that's not terribly useful.) They could also be extended to
            // pay attention to their incoming set of centroids and incrementally train.
            if (_initAlgorithm == InitAlgorithm.KMeansPlusPlus)
            {
                KMeansPlusPlusInit.Initialize(Host, _numThreads, ch, cursorFactory, _k, dimensionality,
                    centroids, out missingFeatureCount, out totalTrainingInstances);
            }
            else if (_initAlgorithm == InitAlgorithm.Random)
            {
                KMeansRandomInit.Initialize(Host, _numThreads, ch, cursorFactory, _k,
                    centroids, out missingFeatureCount, out totalTrainingInstances);
            }
            else
            {
                // Defaulting to KMeans|| initialization.
                KMeansBarBarInitialization.Initialize(Host, _numThreads, ch, cursorFactory, _k, dimensionality,
                    centroids, _accelMemBudgetMb, out missingFeatureCount, out totalTrainingInstances);
            }

            KMeansUtils.VerifyModelConsistency(centroids);
            ch.Info("Centroids initialized, starting main trainer");

            KMeansLloydsYinYangTrain.Train(
                Host, _numThreads, ch, cursorFactory, totalTrainingInstances, _k, dimensionality, _maxIterations,
                _accelMemBudgetMb, _convergenceThreshold, centroids);

            KMeansUtils.VerifyModelConsistency(centroids);
            ch.Info("Model trained successfully on {0} instances", totalTrainingInstances);
            if (missingFeatureCount > 0)
            {
                ch.Warning(
                    "{0} instances with missing features detected and ignored. Consider using MissingHandler.",
                    missingFeatureCount);
            }
            return new KMeansPredictor(Host, _k, centroids, copyIn: true);
        }

        private static int ComputeNumThreads(IHost host, int? argNumThreads)
        {
            // REVIEW: For small data sets it would be nice to clamp down on concurrency, it
            // isn't going to get us a performance improvement.
            int maxThreads;
            if (host.ConcurrencyFactor < 1)
                maxThreads = Environment.ProcessorCount / 2;
            else
                maxThreads = host.ConcurrencyFactor;

            // If we specified a number of threads that's fine, but it must be below the
            // host-set concurrency factor.
            if (argNumThreads.HasValue)
                maxThreads = Math.Min(maxThreads, argNumThreads.Value);

            return Math.Max(1, maxThreads);
        }

        [TlcModule.EntryPoint(Name = "Trainers.KMeansPlusPlusClusterer",
            Desc = Summary,
            UserName = UserNameValue,
            ShortName = ShortName,
            XmlInclude = new[] { @"<include file='../Microsoft.ML.KMeansClustering/doc.xml' path='doc/members/member[@name=""KMeans++""]/*' />",
                                 @"<include file='../Microsoft.ML.KMeansClustering/doc.xml' path='doc/members/example[@name=""KMeans++""]/*' />"})]
        public static CommonOutputs.ClusteringOutput TrainKMeans(IHostEnvironment env, Arguments input)
        {
            Contracts.CheckValue(env, nameof(env));
            var host = env.Register("TrainKMeans");
            host.CheckValue(input, nameof(input));
            EntryPointUtils.CheckInputArgs(host, input);

            return LearnerEntryPointsUtils.Train<Arguments, CommonOutputs.ClusteringOutput>(host, input,
                () => new KMeansPlusPlusTrainer(host, input),
                getWeight: () => LearnerEntryPointsUtils.FindColumn(host, input.TrainingData.Schema, input.WeightColumn));
        }

        protected override SchemaShape.Column[] GetOutputColumnsCore(SchemaShape inputSchema)
        {
            return new[]
            {
                new SchemaShape.Column(DefaultColumnNames.Score,
                        SchemaShape.Column.VectorKind.Vector,
                        NumberType.R4,
                        false,
                        new SchemaShape(MetadataUtils.GetTrainerOutputMetadata())),

                new SchemaShape.Column(DefaultColumnNames.PredictedLabel,
                        SchemaShape.Column.VectorKind.Scalar,
                        NumberType.U4,
                        true,
                        new SchemaShape(MetadataUtils.GetTrainerOutputMetadata()))
            };
        }

<<<<<<< HEAD
        protected override ClusteringPredictionTransformer<KMeansPredictor> MakeTransformer(KMeansPredictor model, ISchema trainSchema)
=======
        protected override ClusteringPredictionTransformer<KMeansPredictor> MakeTransformer(KMeansPredictor model, Schema trainSchema)
>>>>>>> a26eca7e
        => new ClusteringPredictionTransformer<KMeansPredictor>(Host, model, trainSchema, _featureColumn);
    }

    internal static class KMeansPlusPlusInit
    {
        private const float Epsilon = (float)1e-15;

        /// <summary>
        /// Initialize starting centroids via KMeans++ algorithm. This algorithm will always run single-threaded,
        /// regardless of the value of <paramref name="numThreads" />.
        /// </summary>
        public static void Initialize(
            IHost host, int numThreads, IChannel ch, FeatureFloatVectorCursor.Factory cursorFactory,
            int k, int dimensionality, VBuffer<float>[] centroids,
            out long missingFeatureCount, out long totalTrainingInstances, bool showWarning = true)
        {
            missingFeatureCount = 0;
            totalTrainingInstances = 0;
            var stopWatch = new System.Diagnostics.Stopwatch();
            stopWatch.Start();
            const int checkIterations = 5;
            float[] centroidL2s = new float[k];

            // Need two vbuffers - one for the features of the current row, and one for the features of
            // the "candidate row".
            var candidate = default(VBuffer<float>);
            using (var pCh = host.StartProgressChannel("KMeansPlusPlusInitialize"))
            {
                int i = 0;
                pCh.SetHeader(new ProgressHeader("centroids"), (e) => e.SetProgress(0, i, k));
                for (i = 0; i < k; i++)
                {
                    // Print a message to user if the anticipated time for initializing is more than an hour.
                    if (i == checkIterations)
                    {
                        stopWatch.Stop();
                        var elapsedHours = stopWatch.Elapsed.TotalHours;
                        var expectedHours = elapsedHours * k * (k - 1) / (checkIterations * (checkIterations - 1));
                        if (expectedHours > 1 && showWarning)
                        {
                            ch.Warning("Expected time to initialize all {0} clusters is {1:0} minutes. "
                                + "You can use init=KMeansParallel to switch to faster initialization.",
                                k, expectedHours * 60);
                        }
                    }

                    // initializing i-th centroid

                    Double cumulativeWeight = 0; // sum of weights accumulated so far
                    float? cachedCandidateL2 = null;
                    bool haveCandidate = false;
                    // on all iterations except 0's, we calculate L2 norm of every instance and cache the current candidate's
                    using (var cursor = cursorFactory.Create())
                    {
                        while (cursor.MoveNext())
                        {
                            float probabilityWeight;
                            float l2 = 0;
                            if (i == 0)
                            {
                                // This check is only performed once, at the first pass of initialization
                                if (dimensionality != cursor.Features.Length)
                                {
                                    throw ch.Except(
                                        "Dimensionality doesn't match, expected {0}, got {1}",
                                        dimensionality,
                                        cursor.Features.Length);
                                }
                                probabilityWeight = 1;
                            }
                            else
                            {
                                l2 = VectorUtils.NormSquared(cursor.Features);
                                probabilityWeight = float.PositiveInfinity;

                                for (int j = 0; j < i; j++)
                                {
                                    var distance = -2 * VectorUtils.DotProduct(ref cursor.Features, ref centroids[j])
                                        + l2 + centroidL2s[j];
                                    probabilityWeight = Math.Min(probabilityWeight, distance);
                                }

                                ch.Assert(FloatUtils.IsFinite(probabilityWeight));
                            }

                            if (probabilityWeight > 0)
                            {
                                probabilityWeight *= cursor.Weight;

                                // as a result of numerical error, we could get negative distance, do not decrease the sum
                                cumulativeWeight += probabilityWeight;

                                if (probabilityWeight > Epsilon &&
                                    host.Rand.NextSingle() < probabilityWeight / cumulativeWeight)
                                {
                                    // again, numerical error may cause selection of the same candidate twice, so ensure that the distance is non-trivially positive
                                    Utils.Swap(ref cursor.Features, ref candidate);
                                    haveCandidate = true;
                                    if (i > 0)
                                        cachedCandidateL2 = l2;
                                }
                            }
                        }

                        if (i == 0)
                        {
                            totalTrainingInstances = cursor.KeptRowCount;
                            missingFeatureCount = cursor.BadFeaturesRowCount;
                        }
                    }

                    // persist the candidate as a new centroid
                    if (!haveCandidate)
                    {
                        throw ch.Except(
                            "Not enough distinct instances to populate {0} clusters (only found {1} distinct instances)", k, i);
                    }

                    candidate.CopyTo(centroids[i].Values);
                    centroidL2s[i] = cachedCandidateL2 ?? VectorUtils.NormSquared(candidate);
                }
            }
        }
    }

    /// <summary>
    /// An instance of this class is used by SharedStates in YinYangTrainer
    /// and KMeansBarBarInitialization. It effectively bounds MaxInstancesToAccelerate and
    /// initializes RowIndexGetter.
    /// </summary>
    internal sealed class KMeansAcceleratedRowMap
    {
        // Retrieves the row's index for per-instance data. If the
        // row is not assigned an index (it occurred after 'maxInstancesToAccelerate')
        // or we are not accelerating then this returns -1.
        public readonly KMeansUtils.RowIndexGetter RowIndexGetter;

        public readonly bool IsAccelerated;
        public readonly int MaxInstancesToAccelerate;

        // When using parallel row cursors, there is no fixed, stable index for
        // each row. Instead the RowCursor provides a stable ID across multiple
        // cursorings. We map those IDs into an index to poke into the per instance
        // structures.
        private readonly HashArray<UInt128> _parallelIndexLookup;

        public KMeansAcceleratedRowMap(FeatureFloatVectorCursor.Factory factory, IChannel ch,
            long baseMaxInstancesToAccelerate, long totalTrainingInstances, bool isParallel)
        {
            Contracts.AssertValue(factory);
            Contracts.AssertValue(ch);
            Contracts.Assert(totalTrainingInstances > 0);
            Contracts.Assert(baseMaxInstancesToAccelerate >= 0);

            // MaxInstancesToAccelerate is bound by the .Net array size limitation for now.
            if (baseMaxInstancesToAccelerate > Utils.ArrayMaxSize)
                baseMaxInstancesToAccelerate = Utils.ArrayMaxSize;

            if (baseMaxInstancesToAccelerate > totalTrainingInstances)
                baseMaxInstancesToAccelerate = totalTrainingInstances;
            else if (baseMaxInstancesToAccelerate > 0)
                ch.Info("Accelerating the first {0} instances", baseMaxInstancesToAccelerate);

            if (baseMaxInstancesToAccelerate == 0)
                RowIndexGetter = (FeatureFloatVectorCursor cur) => -1;
            else
            {
                MaxInstancesToAccelerate = (int)baseMaxInstancesToAccelerate;
                IsAccelerated = true;
                if (!isParallel)
                    RowIndexGetter = (FeatureFloatVectorCursor cur) => cur.Row.Position < baseMaxInstancesToAccelerate ? (int)cur.Row.Position : -1;
                else
                {
                    _parallelIndexLookup = BuildParallelIndexLookup(factory);
                    RowIndexGetter = (FeatureFloatVectorCursor cur) =>
                    {
                        int idx;
                        // Sets idx to -1 on failure to find.
                        _parallelIndexLookup.TryGetIndex(cur.Id, out idx);
                        return idx;
                    };
                }
            }
        }

        /// <summary>
        /// Initializes the parallel index lookup HashArray using a sequential RowCursor. We
        /// preinitialize the HashArray so we can perform lock-free lookup operations during
        /// the primary KMeans pass.
        /// </summary>
        private HashArray<UInt128> BuildParallelIndexLookup(FeatureFloatVectorCursor.Factory factory)
        {
            Contracts.AssertValue(factory);

            HashArray<UInt128> lookup = new HashArray<UInt128>();
            int n = 0;
            using (var cursor = factory.Create())
            {
                while (cursor.MoveNext() && n < MaxInstancesToAccelerate)
                {
                    lookup.Add(cursor.Id);
                    n++;
                }
            }

            Contracts.Check(lookup.Count == n);
            return lookup;
        }
    }

    internal static class KMeansBarBarInitialization
    {
        /// <summary>
        /// Data for optimizing KMeans|| initialization. Very similar to SharedState class
        /// For every instance, there is a space for the best weight and best cluster computed.
        ///
        /// In this class, new clusters mean the clusters that were added to the cluster set
        /// in the previous round of KMeans|| and old clusters are the rest of them (the ones
        /// that were added in the rounds before the previous one).
        ///
        /// In every round of KMeans||, numSamplesPerRound new clusters are added to the set of clusters.
        /// There are 'numRounds' number of rounds. We compute and store the distance of each new
        /// cluster from every round to all of the previous clusters and use it
        /// to avoid unnecessary computation by applying the triangle inequality.
        /// </summary>
        private sealed class SharedState
        {
            private readonly KMeansAcceleratedRowMap _acceleratedRowMap;
            public KMeansUtils.RowIndexGetter RowIndexGetter { get { return _acceleratedRowMap.RowIndexGetter; } }

            // _bestCluster holds the index of the closest cluster for an instance.
            // Note that this array is only allocated for MaxInstancesToAccelerate elements.
            private readonly int[] _bestCluster;

            // _bestWeight holds the weight of instance x to _bestCluster[x] where weight(x) = dist(x, _bestCluster[x])^2 - norm(x)^2.
            // Note that this array is only allocated for MaxInstancesToAccelerate elements.
            private readonly float[] _bestWeight;

            // The distance of each newly added cluster from the previous round to every old cluster
            // the first dimension of this array is the size of numSamplesPerRound
            // and the second dimension is the size of numRounds * numSamplesPerRound.
            // _clusterDistances[i][j] = dist(cluster[i+clusterPrevCount], cluster[j])
            // where clusterPrevCount-1 is the last index of the old clusters
            // and new clusters are stored in cluster[cPrevIdx..clusterCount-1] where
            // clusterCount-1 is the last index of the clusters.
            private readonly float[,] _clusterDistances;

            public SharedState(FeatureFloatVectorCursor.Factory factory, IChannel ch, long baseMaxInstancesToAccelerate,
                long clusterBytes, bool isParallel, int numRounds, int numSamplesPerRound, long totalTrainingInstances)
            {
                Contracts.AssertValue(factory);
                Contracts.AssertValue(ch);
                Contracts.Assert(numRounds > 0);
                Contracts.Assert(numSamplesPerRound > 0);
                Contracts.Assert(totalTrainingInstances > 0);

                _acceleratedRowMap = new KMeansAcceleratedRowMap(factory, ch, baseMaxInstancesToAccelerate, totalTrainingInstances, isParallel);
                Contracts.Assert(_acceleratedRowMap.MaxInstancesToAccelerate >= 0,
                    "MaxInstancesToAccelerate cannot be negative as KMeansAcceleratedRowMap sets it to 0 when baseMaxInstancesToAccelerate is negative");

                // If maxInstanceToAccelerate is positive, it means that there was enough room to fully allocate clusterDistances
                // and allocate _bestCluster and _bestWeight as much as possible.
                if (_acceleratedRowMap.MaxInstancesToAccelerate > 0)
                {
                    _clusterDistances = new float[numSamplesPerRound, numRounds * numSamplesPerRound];
                    _bestCluster = new int[_acceleratedRowMap.MaxInstancesToAccelerate];
                    _bestWeight = new float[_acceleratedRowMap.MaxInstancesToAccelerate];

                    for (int i = 0; i < _acceleratedRowMap.MaxInstancesToAccelerate; i++)
                    {
                        _bestCluster[i] = -1;
                        _bestWeight[i] = float.MaxValue;
                    }
                }
                else
                    ch.Info("There was not enough room to store distances of clusters from each other for acceleration of KMeans|| initialization. A memory efficient approach is used instead.");
            }

            public int GetBestCluster(int idx)
            {
                return _bestCluster[idx];
            }

            public float GetBestWeight(int idx)
            {
                return _bestWeight[idx];
            }

            /// <summary>
            /// When assigning an accelerated row to a cluster, we store away the weight
            /// to its closest cluster, as well as the identity of the new
            /// closest cluster. Note that bestWeight can be negative since it is
            /// corresponding to the weight of a distance which does not have
            /// the L2 norm of the point itself.
            /// </summary>
            public void SetInstanceCluster(int n, float bestWeight, int bestCluster)
            {
                Contracts.Assert(0 <= n && n < _acceleratedRowMap.MaxInstancesToAccelerate);
                Contracts.AssertValue(_clusterDistances);
                Contracts.Assert(0 <= bestCluster && bestCluster < _clusterDistances.GetLength(1), "bestCluster must be between 0..clusterCount-1");

                // Update best cluster and best weight accordingly.
                _bestCluster[n] = bestCluster;
                _bestWeight[n] = bestWeight;
            }

            /// <summary>
            /// Computes and stores the distance of a new cluster to an old cluster
            /// <paramref name="newClusterFeatures"/> must be between 0..numSamplesPerRound-1.
            /// </summary>
            public void SetClusterDistance(int newClusterIdxWithinSample, ref VBuffer<float> newClusterFeatures, float newClusterL2,
                int oldClusterIdx, ref VBuffer<float> oldClusterFeatures, float oldClusterL2)
            {
                if (_clusterDistances != null)
                {
                    Contracts.Assert(newClusterL2 >= 0);
                    Contracts.Assert(0 <= newClusterIdxWithinSample && newClusterIdxWithinSample < _clusterDistances.GetLength(0), "newClusterIdxWithinSample must be between 0..numSamplesPerRound-1");
                    Contracts.Assert(0 <= oldClusterIdx && oldClusterIdx < _clusterDistances.GetLength(1));

                    _clusterDistances[newClusterIdxWithinSample, oldClusterIdx] =
                        MathUtils.Sqrt(newClusterL2 - 2 * VectorUtils.DotProduct(ref newClusterFeatures, ref oldClusterFeatures) + oldClusterL2);
                }
            }

            /// <summary>
            /// This function is the key to use triangle inequality. Given an instance x distance to the best
            /// old cluster, cOld, and distance of a new cluster, cNew, to cOld, this function evaluates whether
            /// the distance computation of dist(x,cNew) can be avoided.
            /// </summary>
            public bool CanWeightComputationBeAvoided(float instanceDistanceToBestOldCluster, int bestOldCluster, int newClusterIdxWithinSample)
            {
                Contracts.Assert(instanceDistanceToBestOldCluster >= 0);
                Contracts.Assert(0 <= newClusterIdxWithinSample && newClusterIdxWithinSample < _clusterDistances.GetLength(0),
                    "newClusterIdxWithinSample must be between 0..numSamplesPerRound-1");
                Contracts.Assert((_clusterDistances == null) || (bestOldCluster == -1 ||
                    (0 <= bestOldCluster && bestOldCluster < _clusterDistances.GetLength(1))),
                    "bestOldCluster must be -1 (not set/not enought room) or between 0..clusterCount-1");
                // Only use this if the memory was allocated for _clusterDistances and bestOldCluster index is valid.
                if (_clusterDistances != null && bestOldCluster != -1)
                {
                    // This is dist(cNew,cOld).
                    float distanceBetweenOldAndNewClusters = _clusterDistances[newClusterIdxWithinSample, bestOldCluster];

                    // Use triangle inequality to evaluate whether weight computation can be avoided
                    // dist(x,cNew) + dist(x,cOld) > dist(cOld,cNew) =>
                    // dist(x,cNew) > dist(cOld,cNew) - dist(x,cOld) =>
                    // If dist(cOld,cNew) - dist(x,cOld) > dist(x,cOld), then dist(x,cNew) > dist(x,cOld). Therefore it is
                    // not necessary to compute dist(x,cNew).
                    if (distanceBetweenOldAndNewClusters - instanceDistanceToBestOldCluster > instanceDistanceToBestOldCluster)
                        return true;
                }
                return false;
            }
        }

        /// <summary>
        /// This function finds the best cluster and the best weight for an instance using
        /// smart triangle inequality to avoid unnecessary weight computations.
        ///
        /// Note that <paramref name="needToStoreWeight"/> is used to avoid the storing the new cluster in
        /// final round. After the final round, best cluster information will be ignored.
        /// </summary>
        private static void FindBestCluster(ref VBuffer<float> point, int pointRowIndex, SharedState initializationState,
            int clusterCount, int clusterPrevCount, VBuffer<float>[] clusters, float[] clustersL2s, bool needRealDistanceSquared, bool needToStoreWeight,
            out float minDistanceSquared, out int bestCluster)
        {
            Contracts.AssertValue(initializationState);
            Contracts.Assert(clusterCount > 0);
            Contracts.Assert(0 <= clusterPrevCount && clusterPrevCount < clusterCount);
            Contracts.AssertValue(clusters);
            Contracts.AssertValue(clustersL2s);

            bestCluster = -1;

            if (pointRowIndex != -1) // if the space was available for cur in initializationState.
            {
                // pointNorm is necessary for using triangle inequality.
                float pointNorm = VectorUtils.NormSquared(point);
                // We have cached distance information for this point.
                bestCluster = initializationState.GetBestCluster(pointRowIndex);
                float bestWeight = initializationState.GetBestWeight(pointRowIndex);
                // This is used by CanWeightComputationBeAvoided function in order to shortcut weight computation.
                int bestOldCluster = bestCluster;

                float pointDistanceSquared = pointNorm + bestWeight;
                // Make pointDistanceSquared zero if it is negative, which it can be due to floating point instability.
                // Do this before taking the square root.
                pointDistanceSquared = (pointDistanceSquared >= 0.0f) ? pointDistanceSquared : 0.0f;
                float pointDistance = MathUtils.Sqrt(pointDistanceSquared);

                // bestCluster is the best cluster from 0 to cPrevIdx-1 and bestWeight is the corresponding weight.
                // So, this loop only needs to process clusters from cPrevIdx.
                for (int j = clusterPrevCount; j < clusterCount; j++)
                {
                    if (initializationState.CanWeightComputationBeAvoided(pointDistance, bestOldCluster, j - clusterPrevCount))
                    {
#if DEBUG
                        // Lets check if our invariant actually holds
                        Contracts.Assert(-2 * VectorUtils.DotProduct(ref point, ref clusters[j]) + clustersL2s[j] > bestWeight);
#endif
                        continue;
                    }
                    float weight = -2 * VectorUtils.DotProduct(ref point, ref clusters[j]) + clustersL2s[j];
                    if (bestWeight >= weight)
                    {
                        bestWeight = weight;
                        bestCluster = j;
                    }
                }
                if (needToStoreWeight && bestCluster != bestOldCluster)
                    initializationState.SetInstanceCluster(pointRowIndex, bestWeight, bestCluster);

                if (needRealDistanceSquared)
                    minDistanceSquared = bestWeight + pointNorm;
                else
                    minDistanceSquared = bestWeight;
            }
            else
            {
                // We did not cache any information about this point.
                // So, we need to go over all clusters to find the best cluster.
                int discardSecondBestCluster;
                float discardSecondBestWeight;
                KMeansUtils.FindBestCluster(ref point, clusters, clustersL2s, clusterCount, needRealDistanceSquared,
                    out minDistanceSquared, out bestCluster, out discardSecondBestWeight, out discardSecondBestCluster);
            }

        }

        /// <summary>
        /// This method computes the memory requirement for _clusterDistances in SharedState (clusterBytes) and
        /// the maximum number of instances whose weight to the closest cluster can be memorized in order to avoid
        /// recomputation later.
        /// </summary>
        private static void ComputeAccelerationMemoryRequirement(long accelMemBudgetMb, int numSamplesPerRound, int numRounds, bool isParallel,
            out long maxInstancesToAccelerate, out long clusterBytes)
        {
            // Compute the memory requirement for _clusterDistances.
            clusterBytes = sizeof(float)
                * numSamplesPerRound            // for each newly added cluster
                * numRounds * numSamplesPerRound; // for older cluster

            // Second, figure out how many instances can be accelerated.
            int bytesPerInstance =
                sizeof(int)                            // for bestCluster
                + sizeof(float)                        // for bestWeight
                + (isParallel ? sizeof(int) + 16 : 0); // for parallel rowCursor index lookup HashArray storage (16 bytes for RowId, 4 bytes for internal 'next' index)

            maxInstancesToAccelerate = Math.Max(0, (accelMemBudgetMb * 1024 * 1024 - clusterBytes) / bytesPerInstance);
        }

        /// <summary>
        /// KMeans|| Implementation, see https://theory.stanford.edu/~sergei/papers/vldb12-kmpar.pdf
        /// This algorithm will require:
        /// - (k * overSampleFactor * rounds * diminsionality * 4) bytes for the final sampled clusters.
        /// - (k * overSampleFactor * numThreads * diminsionality * 4) bytes for the per-round sampling.
        ///
        /// Uses memory in initializationState to cache distances and avoids unnecessary distance computations
        /// akin to YinYang-KMeans paper.
        ///
        /// Everywhere in this function, weight of an instance x from a cluster c means weight(x,c) = dist(x,c)^2-norm(x)^2.
        /// We store weight in most cases to avoid unnecessary computation of norm(x).
        /// </summary>
        public static void Initialize(IHost host, int numThreads, IChannel ch, FeatureFloatVectorCursor.Factory cursorFactory,
            int k, int dimensionality, VBuffer<float>[] centroids, long accelMemBudgetMb,
            out long missingFeatureCount, out long totalTrainingInstances)
        {
            Contracts.CheckValue(host, nameof(host));
            host.CheckValue(ch, nameof(ch));
            ch.CheckValue(cursorFactory, nameof(cursorFactory));
            ch.CheckValue(centroids, nameof(centroids));
            ch.CheckUserArg(numThreads > 0, nameof(KMeansPlusPlusTrainer.Arguments.NumThreads), "Must be positive");
            ch.CheckUserArg(k > 0, nameof(KMeansPlusPlusTrainer.Arguments.K), "Must be positive");
            ch.CheckParam(dimensionality > 0, nameof(dimensionality), "Must be positive");
            ch.CheckUserArg(accelMemBudgetMb >= 0, nameof(KMeansPlusPlusTrainer.Arguments.AccelMemBudgetMb), "Must be non-negative");

            int numRounds;
            int numSamplesPerRound;
            // If k is less than 60, we haven't reached the threshold where the coefficients in
            // the time complexity between KM|| and KM++ balance out to favor KM||. In this case
            // we push the number of rounds to k - 1 (we choose a single point before beginning
            // any round), and only take a single point per round. This effectively reduces KM|| to
            // KM++. This implementation is sill however advantageous as it uses parallel reservoir sampling
            // to parallelize each step.
            if (k < 60)
            {
                numRounds = k - 1;
                numSamplesPerRound = 1;
            }
            // From the paper, 5 rounds and l=2k is shown to achieve good results for real-world datasets
            // with large k values.
            else
            {
                numRounds = 5;
                int overSampleFactor = 2;
                numSamplesPerRound = overSampleFactor * k;
            }
            int totalSamples = numSamplesPerRound * numRounds + 1;

            using (var pCh = host.StartProgressChannel(" KMeansBarBarInitialization.Initialize"))
            {
                // KMeansParallel performs 'rounds' iterations through the dataset, an initialization
                // round to choose the first centroid, and a final iteration to weight the chosen centroids.
                // From a time-to-completion POV all these rounds take about the same amount of time.
                int logicalExternalRounds = 0;
                pCh.SetHeader(new ProgressHeader("rounds"), (e) => e.SetProgress(0, logicalExternalRounds, numRounds + 2));

                // The final chosen points, to be approximately clustered to determine starting
                // centroids.
                VBuffer<float>[] clusters = new VBuffer<float>[totalSamples];
                // L2s, kept for distance trick.
                float[] clustersL2s = new float[totalSamples];

                int clusterCount = 0;
                int clusterPrevCount = -1;

                SharedState initializationState;
                {
                    // First choose a single point to form the first cluster block using a random
                    // sample.
                    Heap<KMeansUtils.WeightedPoint>[] buffer = null;
                    var rowStats = KMeansUtils.ParallelWeightedReservoirSample(host, numThreads, 1, cursorFactory,
                        (ref VBuffer<float> point, int pointIndex) => (float)1.0, (FeatureFloatVectorCursor cur) => -1,
                        ref clusters, ref buffer);
                    totalTrainingInstances = rowStats.TotalTrainingInstances;
                    missingFeatureCount = rowStats.MissingFeatureCount;

                    bool isParallel = numThreads > 1;

                    long maxInstancesToAccelerate;
                    long clusterBytes;
                    ComputeAccelerationMemoryRequirement(accelMemBudgetMb, numSamplesPerRound, numRounds, isParallel, out maxInstancesToAccelerate, out clusterBytes);

                    initializationState = new SharedState(cursorFactory, ch,
                        maxInstancesToAccelerate, clusterBytes, isParallel, numRounds, numSamplesPerRound, totalTrainingInstances);

                    VBufferUtils.Densify(ref clusters[clusterCount]);
                    clustersL2s[clusterCount] = VectorUtils.NormSquared(clusters[clusterCount]);
                    clusterPrevCount = clusterCount;
                    ch.Assert(clusterCount - clusterPrevCount <= numSamplesPerRound);
                    clusterCount++;
                    logicalExternalRounds++;
                    pCh.Checkpoint(logicalExternalRounds, numRounds + 2);

                    // Next we iterate through the dataset 'rounds' times, each time we choose
                    // instances probabilistically, weighting them with a likelihood proportional
                    // to their distance from their best cluster. For each round, this gives us
                    // a new set of 'numSamplesPerRound' instances which are very likely to be as
                    // far from our current total running set of instances as possible.
                    VBuffer<float>[] roundSamples = new VBuffer<float>[numSamplesPerRound];

                    KMeansUtils.WeightFunc weightFn = (ref VBuffer<float> point, int pointRowIndex) =>
                    {
                        float distanceSquared;
                        int discardBestCluster;
                        FindBestCluster(ref point, pointRowIndex, initializationState, clusterCount, clusterPrevCount, clusters,
                            clustersL2s, true, true, out distanceSquared, out discardBestCluster);

                        return (distanceSquared >= 0.0f) ? distanceSquared : 0.0f;
                    };

                    for (int r = 0; r < numRounds; r++)
                    {
                        // Iterate through the dataset, sampling 'numSamplesPerFound' data rows using
                        // the weighted probability distribution.
                        KMeansUtils.ParallelWeightedReservoirSample(host, numThreads, numSamplesPerRound, cursorFactory, weightFn,
                            (FeatureFloatVectorCursor cur) => initializationState.RowIndexGetter(cur), ref roundSamples, ref buffer);
                        clusterPrevCount = clusterCount;
                        for (int i = 0; i < numSamplesPerRound; i++)
                        {

                            Utils.Swap(ref roundSamples[i], ref clusters[clusterCount]);
                            VBufferUtils.Densify(ref clusters[clusterCount]);
                            clustersL2s[clusterCount] = VectorUtils.NormSquared(clusters[clusterCount]);

                            for (int j = 0; j < clusterPrevCount; j++)
                                initializationState.SetClusterDistance(i, ref clusters[clusterCount], clustersL2s[clusterCount], j, ref clusters[j], clustersL2s[j]);

                            clusterCount++;
                        }
                        ch.Assert(clusterCount - clusterPrevCount <= numSamplesPerRound);
                        logicalExternalRounds++;
                        pCh.Checkpoint(logicalExternalRounds, numRounds + 2);
                    }
                    ch.Assert(clusterCount == clusters.Length);
                }

                // Finally, we do one last pass through the dataset, finding for
                // each instance the closest chosen cluster instance and summing these into buckets to be used
                // to weight each one of our candidate chosen clusters.
                float[][] weightBuffer = null;
                float[] totalWeights = null;
                KMeansUtils.ParallelMapReduce<float[], float[]>(
                    numThreads, host, cursorFactory, initializationState.RowIndexGetter,
                    (ref float[] weights) => weights = new float[totalSamples],
                    (ref VBuffer<float> point, int pointRowIndex, float[] weights, IRandom rand) =>
                    {
                        int bestCluster;
                        float discardBestWeight;
                        FindBestCluster(ref point, pointRowIndex, initializationState, clusterCount, clusterPrevCount, clusters,
                            clustersL2s, false, false, out discardBestWeight, out bestCluster);
#if DEBUG
                        int debugBestCluster = KMeansUtils.FindBestCluster(ref point, clusters, clustersL2s);
                        ch.Assert(bestCluster == debugBestCluster);
#endif
                        weights[bestCluster]++;
                    },
                    (float[][] workStateWeights, IRandom rand, ref float[] weights) =>
                    {
                        weights = new float[totalSamples];
                        for (int i = 0; i < workStateWeights.Length; i++)
                            CpuMathUtils.Add(workStateWeights[i], weights, totalSamples);
                    },
                    ref weightBuffer, ref totalWeights);
#if DEBUG
                // This is running the original code to make sure that the new code matches the semantic of the original code.
                float[] debugTotalWeights = null;

                float[][] debugWeightBuffer = null;
                KMeansUtils.ParallelMapReduce<float[], float[]>(
                    numThreads, host, cursorFactory, (FeatureFloatVectorCursor cur) => -1,
                    (ref float[] weights) => weights = new float[totalSamples],
                    (ref VBuffer<float> point, int discard, float[] weights, IRandom rand) => weights[KMeansUtils.FindBestCluster(ref point, clusters, clustersL2s)]++,
                    (float[][] workStateWeights, IRandom rand, ref float[] weights) =>
                    {
                        weights = new float[totalSamples];
                        for (int i = 0; i < workStateWeights.Length; i++)
                            for (int j = 0; j < workStateWeights[i].Length; j++)
                                weights[j] += workStateWeights[i][j];
                    },
                    ref debugWeightBuffer, ref debugTotalWeights);

                for (int i = 0; i < totalWeights.Length; i++)
                    ch.Assert(totalWeights[i] == debugTotalWeights[i]);
#endif
                ch.Assert(totalWeights.Length == clusters.Length);
                logicalExternalRounds++;

                // If we sampled exactly the right number of points then we can
                // copy them directly to the output centroids.
                if (clusters.Length == k)
                {
                    for (int i = 0; i < k; i++)
                        clusters[i].CopyTo(ref centroids[i]);
                }
                // Otherwise, using our much smaller set of possible cluster centroids, go ahead
                // and invoke the standard PlusPlus initialization routine to reduce this
                // set down into k clusters.
                else
                {
                    ArrayDataViewBuilder arrDv = new ArrayDataViewBuilder(host);
                    arrDv.AddColumn(DefaultColumnNames.Features, PrimitiveType.FromKind(DataKind.R4), clusters);
                    arrDv.AddColumn(DefaultColumnNames.Weight, PrimitiveType.FromKind(DataKind.R4), totalWeights);
                    var subDataViewCursorFactory = new FeatureFloatVectorCursor.Factory(
                        new RoleMappedData(arrDv.GetDataView(), null, DefaultColumnNames.Features, weight: DefaultColumnNames.Weight), CursOpt.Weight | CursOpt.Features);
                    long discard1;
                    long discard2;
                    KMeansPlusPlusInit.Initialize(host, numThreads, ch, subDataViewCursorFactory, k, dimensionality, centroids, out discard1, out discard2, false);
                }
            }
        }
    }

    internal static class KMeansRandomInit
    {
        /// <summary>
        /// Initialize starting centroids via reservoir sampling.
        /// </summary>
        public static void Initialize(
            IHost host, int numThreads, IChannel ch, FeatureFloatVectorCursor.Factory cursorFactory,
            int k, VBuffer<float>[] centroids,
            out long missingFeatureCount, out long totalTrainingInstances)
        {
            using (var pCh = host.StartProgressChannel("KMeansRandomInitialize"))
            {
                Heap<KMeansUtils.WeightedPoint>[] buffer = null;
                VBuffer<float>[] outCentroids = null;
                var rowStats = KMeansUtils.ParallelWeightedReservoirSample(host, numThreads, k, cursorFactory,
                    (ref VBuffer<float> point, int pointRowIndex) => 1f, (FeatureFloatVectorCursor cur) => -1,
                    ref outCentroids, ref buffer);
                missingFeatureCount = rowStats.MissingFeatureCount;
                totalTrainingInstances = rowStats.TotalTrainingInstances;

                for (int i = 0; i < k; i++)
                    Utils.Swap(ref centroids[i], ref outCentroids[i]);
            }
        }
    }

    internal static class KMeansLloydsYinYangTrain
    {
        private abstract class WorkChunkStateBase
        {
            protected readonly int K;
            protected readonly long MaxInstancesToAccelerate;

            // Standard KMeans per-cluster data.
            protected readonly VBuffer<float>[] Centroids;
            protected readonly long[] ClusterSizes;

            // YinYang per-cluster data.
            // cached sum of the first maxInstancesToAccelerate instances assigned to cluster i for 0 <= i < _k
            protected readonly VBuffer<float>[] CachedSum;

#if DEBUG
            public VBuffer<float>[] CachedSumDebug { get { return CachedSum; } }
#endif

            protected double PreviousAverageScore;
            protected double AverageScore;
            // Number of entries in AverageScore calculation.
            private long _n;

            // Debug/Progress stats.
            protected long GloballyFiltered;
            protected long NumChanged;
            protected long NumUnchangedMissed;

            public static void Initialize(
                long maxInstancesToAccelerate, int k, int dimensionality, int numThreads,
                out ReducedWorkChunkState reducedState, out WorkChunkState[] workChunkArr)
            {
                if (numThreads == 1)
                    workChunkArr = new WorkChunkState[0];
                else
                {
                    workChunkArr = new WorkChunkState[numThreads];
                    for (int i = 0; i < numThreads; i++)
                        workChunkArr[i] = new WorkChunkState(maxInstancesToAccelerate, k, dimensionality);
                }

                reducedState = new ReducedWorkChunkState(maxInstancesToAccelerate, k, dimensionality);
            }

            protected WorkChunkStateBase(long maxInstancesToAccelerate, int k, int dimensionality)
            {
                Centroids = new VBuffer<float>[k];
                for (int j = 0; j < k; j++)
                    Centroids[j] = VBufferUtils.CreateDense<float>(dimensionality);

                ClusterSizes = new long[k];

                if (maxInstancesToAccelerate > 0)
                {
                    CachedSum = new VBuffer<float>[k];
                    for (int j = 0; j < k; j++)
                        CachedSum[j] = VBufferUtils.CreateDense<float>(dimensionality);
                }

                K = k;
                MaxInstancesToAccelerate = maxInstancesToAccelerate;
            }

            public void Clear(bool keepCachedSums = false)
            {
                for (int i = 0; i < K; i++)
                    VBufferUtils.Clear(ref Centroids[i]);
                NumChanged = 0;
                NumUnchangedMissed = 0;
                GloballyFiltered = 0;
                _n = 0;
                PreviousAverageScore = AverageScore;
                AverageScore = 0;
                Array.Clear(ClusterSizes, 0, K);

                if (!keepCachedSums)
                {
                    for (int i = 0; i < K; i++)
                        VBufferUtils.Clear(ref CachedSum[i]);
                }
            }

            public void KeepYinYangAssignment(int bestCluster)
            {
                // this instance does not change clusters in this iteration
                // also, this instance does not account for average score calculation

                // REVIEW: This seems wrong. We're accumulating the globally-filtered rows into
                // the count that we use to find the average score for this iteration, yet we don't
                // accumulate their distance. Removing this will lead to the case where N will be
                // zero (all points filtered) and will cause a div-zero NaN score. It seems that we
                // should remove this line, and special case N = 0 when we average the distance score,
                // otherwise we'll continue to report a smaller epsilon and terminate earlier than we
                // otherwise would have.
                ClusterSizes[bestCluster]++;
                _n++;
                GloballyFiltered++;
            }

            public void UpdateClusterAssignment(bool firstIteration, ref VBuffer<float> features, int cluster, int previousCluster, float distance)
            {
                if (firstIteration)
                {
                    VectorUtils.Add(ref features, ref CachedSum[cluster]);
                    NumChanged++;
                }
                else if (previousCluster != cluster)
                {
                    // update the cachedSum as the instance moves from (previous) bestCluster[n] to cluster
                    VectorUtils.Add(ref features, ref CachedSum[cluster]);
                    // There doesnt seem to be a Subtract function that does a -= b, so doing a += (-1 * b)
                    VectorUtils.AddMult(ref features, -1, ref CachedSum[previousCluster]);
                    NumChanged++;
                }
                else
                    NumUnchangedMissed++;

                UpdateClusterAssignmentMetrics(cluster, distance);
            }

            public void UpdateClusterAssignment(ref VBuffer<float> features, int cluster, float distance)
            {
                VectorUtils.Add(ref features, ref Centroids[cluster]);
                UpdateClusterAssignmentMetrics(cluster, distance);
            }

            private void UpdateClusterAssignmentMetrics(int cluster, float distance)
            {
                _n++;
                ClusterSizes[cluster]++;
                AverageScore += distance;
            }

            /// <summary>
            /// Reduces the array of work chunks into this chunk, coalescing the
            /// results from multiple worker threads partitioned over a parallel cursor set and
            /// clearing their values to prepare them for the next iteration.
            /// </summary>
            public static void Reduce(WorkChunkState[] workChunkArr, ReducedWorkChunkState reducedState)
            {
                for (int i = 0; i < workChunkArr.Length; i++)
                {
                    reducedState.AverageScore += workChunkArr[i].AverageScore;
                    reducedState._n += workChunkArr[i]._n;
                    reducedState.GloballyFiltered += workChunkArr[i].GloballyFiltered;
                    reducedState.NumChanged += workChunkArr[i].NumChanged;
                    reducedState.NumUnchangedMissed += workChunkArr[i].NumUnchangedMissed;

                    for (int j = 0; j < reducedState.ClusterSizes.Length; j++)
                    {
                        reducedState.ClusterSizes[j] += workChunkArr[i].ClusterSizes[j];
                        VectorUtils.Add(ref workChunkArr[i].CachedSum[j], ref reducedState.CachedSum[j]);
                        VectorUtils.Add(ref workChunkArr[i].Centroids[j], ref reducedState.Centroids[j]);
                    }

                    workChunkArr[i].Clear(keepCachedSums: false);
                }

                Contracts.Assert(FloatUtils.IsFinite(reducedState.AverageScore));
                reducedState.AverageScore /= reducedState._n;
            }

            protected virtual int Foo { get; }
        }

        private sealed class WorkChunkState
            : WorkChunkStateBase
        {
            public WorkChunkState(long maxInstancesToAccelerate, int k, int dimensionality)
                : base(maxInstancesToAccelerate, k, dimensionality)
            {
            }
        }

        private sealed class ReducedWorkChunkState
            : WorkChunkStateBase
        {
            public double AverageScoreDelta => Math.Abs(PreviousAverageScore - AverageScore);

            public ReducedWorkChunkState(long maxInstancesToAccelerate, int k, int dimensionality)
                : base(maxInstancesToAccelerate, k, dimensionality)
            {
                AverageScore = double.PositiveInfinity;
            }

            /// <summary>
            /// Updates all the passed in variables with the results of the most recent iteration
            /// of cluster assignment. It is assumed that centroids will contain the previous results
            /// of this call.
            /// </summary>
            public void UpdateClusters(VBuffer<float>[] centroids, float[] centroidL2s, float[] deltas, ref float deltaMax)
            {
                bool isAccelerated = MaxInstancesToAccelerate > 0;
                deltaMax = 0;
                // calculate new centroids
                for (int i = 0; i < K; i++)
                {
                    if (isAccelerated)
                        VectorUtils.Add(ref CachedSum[i], ref Centroids[i]);

                    if (ClusterSizes[i] > 1)
                        VectorUtils.ScaleBy(ref Centroids[i], (float)(1.0 / ClusterSizes[i]));

                    if (isAccelerated)
                    {
                        float clusterDelta = MathUtils.Sqrt(VectorUtils.L2DistSquared(ref Centroids[i], ref centroids[i]));

                        deltas[i] = clusterDelta;
                        if (deltaMax < clusterDelta)
                            deltaMax = clusterDelta;
                    }

                    centroidL2s[i] = VectorUtils.NormSquared(Centroids[i]);
                }

                for (int i = 0; i < K; i++)
                    Utils.Swap(ref centroids[i], ref Centroids[i]);
            }

            public void ReportProgress(IProgressChannel pch, int iteration, int maxIterations)
            {
                pch.Checkpoint(AverageScore, NumChanged, NumUnchangedMissed + GloballyFiltered,
                    GloballyFiltered, iteration, maxIterations);
            }
        }

        private sealed class SharedState
        {
            private readonly KMeansAcceleratedRowMap _acceleratedRowMap;
            public int MaxInstancesToAccelerate => _acceleratedRowMap.MaxInstancesToAccelerate;
            public bool IsAccelerated => _acceleratedRowMap.IsAccelerated;
            public KMeansUtils.RowIndexGetter RowIndexGetter => _acceleratedRowMap.RowIndexGetter;

            public int Iteration;

            // YinYang  data.

            // the distance between the old and the new center for each cluster
            public readonly float[] Delta;
            // max value of delta[i] for 0 <= i < _k
            public float DeltaMax;

            // Per instance structures

            public int GetBestCluster(int idx)
            {
                return _bestCluster[idx];
            }

            // closest cluster for an instance
            private readonly int[] _bestCluster;

            // upper bound on the distance of an instance to its bestCluster
            private readonly float[] _upperBound;
            // lower bound on the distance of an instance to every cluster other than its bestCluster
            private readonly float[] _lowerBound;

            public SharedState(FeatureFloatVectorCursor.Factory factory, IChannel ch, long baseMaxInstancesToAccelerate, int k,
                bool isParallel, long totalTrainingInstances)
            {
                Contracts.AssertValue(ch);
                ch.AssertValue(factory);
                ch.Assert(k > 0);
                ch.Assert(totalTrainingInstances > 0);

                _acceleratedRowMap = new KMeansAcceleratedRowMap(factory, ch, baseMaxInstancesToAccelerate, totalTrainingInstances, isParallel);
                ch.Assert(MaxInstancesToAccelerate >= 0,
                    "MaxInstancesToAccelerate cannot be negative as KMeansAcceleratedRowMap sets it to 0 when baseMaxInstancesToAccelerate is negative");

                if (MaxInstancesToAccelerate > 0)
                {
                    // allocate data structures
                    Delta = new float[k];

                    _bestCluster = new int[MaxInstancesToAccelerate];
                    _upperBound = new float[MaxInstancesToAccelerate];
                    _lowerBound = new float[MaxInstancesToAccelerate];
                }
            }

            /// <summary>
            /// When assigning an accelerated row to a cluster, we store away the distance
            /// to its closer and second closed cluster, as well as the identity of the new
            /// closest cluster. This method returns the last known closest cluster.
            /// </summary>
            public int SetYinYangCluster(int n, ref VBuffer<float> features, float minDistance, int minCluster, float secMinDistance)
            {
                if (n == -1)
                    return -1;

                // update upper and lower bound
                // updates have to be true distances to use triangular inequality
                float instanceNormSquared = VectorUtils.NormSquared(features);
                _upperBound[n] = MathUtils.Sqrt(instanceNormSquared + minDistance);
                _lowerBound[n] = MathUtils.Sqrt(instanceNormSquared + secMinDistance);
                int previousCluster = _bestCluster[n];
                _bestCluster[n] = minCluster;
                return previousCluster;
            }

            /// <summary>
            /// Updates the known YinYang bounds for the given row using the centroid position
            /// deltas from the previous iteration.
            /// </summary>
            public void UpdateYinYangBounds(int n)
            {
                Contracts.Assert(n != -1);
                _upperBound[n] += Delta[_bestCluster[n]];
                _lowerBound[n] -= DeltaMax;
            }

            /// <summary>
            /// Determines if the triangle distance inequality still applies to the given row,
            /// allowing us to avoid per-cluster distance computation.
            /// </summary>
            public bool IsYinYangGloballyBound(int n)
            {
                return _upperBound[n] < _lowerBound[n];
            }

#if DEBUG
            public void AssertValidYinYangBounds(int n, ref VBuffer<float> features, VBuffer<float>[] centroids)
            {
                // Assert that the global filter is indeed doing the right thing
                float bestDistance = MathUtils.Sqrt(VectorUtils.L2DistSquared(ref features, ref centroids[_bestCluster[n]]));
                Contracts.Assert(KMeansLloydsYinYangTrain.AlmostLeq(bestDistance, _upperBound[n]));
                for (int j = 0; j < centroids.Length; j++)
                {
                    if (j == _bestCluster[n])
                        continue;
                    float distance = MathUtils.Sqrt(VectorUtils.L2DistSquared(ref features, ref centroids[j]));

                    Contracts.Assert(AlmostLeq(_lowerBound[n], distance));
                }
            }
#endif
        }

        public static void Train(IHost host, int numThreads, IChannel ch, FeatureFloatVectorCursor.Factory cursorFactory,
            long totalTrainingInstances, int k, int dimensionality, int maxIterations,
            long accelMemBudgetInMb, float convergenceThreshold, VBuffer<float>[] centroids)
        {
            SharedState state;
            WorkChunkState[] workState;
            ReducedWorkChunkState reducedState;
            Initialize(ch, cursorFactory, totalTrainingInstances, numThreads, k, dimensionality, accelMemBudgetInMb,
                out state, out workState, out reducedState);
            float[] centroidL2s = new float[k];

            for (int i = 0; i < k; i++)
                centroidL2s[i] = VectorUtils.NormSquared(centroids[i]);

            using (var pch = host.StartProgressChannel("KMeansTrain"))
            {
                pch.SetHeader(new ProgressHeader(
                    new[] { "Average Score", "# of Examples with Reassigned Cluster",
                            "# of Examples with Same Cluster", "Globally Filtered" },
                    new[] { "iterations" }),
                    (e) => e.SetProgress(0, state.Iteration, maxIterations));

                bool isConverged = false;
                while (!isConverged && state.Iteration < maxIterations)
                {
                    // assign instances to clusters and calculate total score
                    reducedState.Clear(keepCachedSums: true);

                    if (numThreads > 1)
                    {
                        // Build parallel cursor set and run....
                        var set = cursorFactory.CreateSet(numThreads);
                        Action[] ops = new Action[set.Length];
                        for (int i = 0; i < ops.Length; i++)
                        {
                            int chunkId = i;
                            ops[i] = new Action(() =>
                            {
                                using (var cursor = set[chunkId])
                                    ProcessChunk(cursor, state, workState[chunkId], k, centroids, centroidL2s);
                            });
                        }

                        Parallel.Invoke(new ParallelOptions()
                        {
                            MaxDegreeOfParallelism = numThreads
                        }, ops);
                    }
                    else
                    {
                        using (var cursor = cursorFactory.Create())
                            ProcessChunk(cursor, state, reducedState, k, centroids, centroidL2s);
                    }

                    WorkChunkState.Reduce(workState, reducedState);

                    reducedState.ReportProgress(pch, state.Iteration, maxIterations);

#if DEBUG
                    if (state.IsAccelerated)
                    {
                        // Assert that cachedSum[i] is equal to the sum of the first maxInstancesToAccelerate instances assigned to cluster i
                        var cachedSumCopy = new VBuffer<float>[k];
                        for (int i = 0; i < k; i++)
                            cachedSumCopy[i] = VBufferUtils.CreateDense<float>(dimensionality);

                        using (var cursor = cursorFactory.Create())
                        {
                            int numCounted = 0;
                            while (cursor.MoveNext() && numCounted < state.MaxInstancesToAccelerate)
                            {
                                int id = state.RowIndexGetter(cursor);
                                if (id != -1)
                                {
                                    VectorUtils.Add(ref cursor.Features, ref cachedSumCopy[state.GetBestCluster(id)]);
                                    numCounted++;
                                }
                            }
                        }

                        for (int i = 0; i < k; i++)
                        {
                            for (int j = 0; j < dimensionality; j++)
                                Contracts.Assert(AlmostEq(reducedState.CachedSumDebug[i].Values[j], cachedSumCopy[i].Values[j]));
                        }
                    }
#endif
                    reducedState.UpdateClusters(centroids, centroidL2s, state.Delta, ref state.DeltaMax);
                    isConverged = reducedState.AverageScoreDelta < convergenceThreshold;
                    state.Iteration++;

                    if (state.Iteration % 100 == 0)
                        KMeansUtils.VerifyModelConsistency(centroids);
                }
            }
        }

        private static void Initialize(
            IChannel ch, FeatureFloatVectorCursor.Factory factory, long totalTrainingInstances,
            int numThreads, int k, int dimensionality, long accelMemBudgetMb,
            out SharedState state,
            out WorkChunkState[] perThreadWorkState, out ReducedWorkChunkState reducedWorkState)
        {
            // In the case of a single thread, we use a single WorkChunkState instance
            // and skip the reduce step, in the case of a parallel implementation we use
            // the last WorkChunkState to reduce the per-thread chunks into a single
            // result prior to the KMeans update step.
            int neededPerThreadWorkStates = numThreads == 1 ? 0 : numThreads;

            // Accelerating KMeans requires the following data structures.
            // The algorithm is based on the YinYang KMeans algorithm [ICML'15], https://research.microsoft.com/apps/pubs/default.aspx?id=252149
            // These data structures are allocated only as allowed by the _accelMemBudgetMb parameter
            // if _accelMemBudgetMb is zero, then the algorithm below reduces to the original KMeans++ implementation
            int bytesPerCluster =
                sizeof(float) +                                 // for delta
                sizeof(float) * dimensionality * (neededPerThreadWorkStates + 1);  // for cachedSum

            int bytesPerInstance =
                sizeof(int) +                             // for bestCluster
                sizeof(float) +                           // for upperBound
                sizeof(float) +                           // for lowerBound
                (numThreads > 1 ? sizeof(int) + 16 : 0); // for parallel rowCursor index lookup HashArray storage (16 bytes for RowId, 4 bytes for internal 'next' index)

            long maxInstancesToAccelerate = Math.Max(0, (accelMemBudgetMb * 1024 * 1024 - bytesPerCluster * k) / bytesPerInstance);

            state = new SharedState(factory, ch, maxInstancesToAccelerate, k, numThreads > 1, totalTrainingInstances);
            WorkChunkState.Initialize(maxInstancesToAccelerate, k, dimensionality, numThreads,
                out reducedWorkState, out perThreadWorkState);
        }

        /// <summary>
        /// Performs the 'update' step of KMeans. This method is passed a WorkChunkState. In the parallel version
        /// this chunk will be one of _numThreads chunks and the RowCursor will be part of a RowCursorSet. In the
        /// unthreaded version, this chunk will be the final chunk and hold state for the entire data set.
        /// </summary>
        private static void ProcessChunk(FeatureFloatVectorCursor cursor, SharedState state, WorkChunkStateBase chunkState, int k, VBuffer<float>[] centroids, float[] centroidL2s)
        {
            while (cursor.MoveNext())
            {
                int n = state.RowIndexGetter(cursor);
                bool firstIteration = state.Iteration == 0;

                // We cannot accelerate the first iteration. In other iterations, we can only accelerate the first maxInstancesToAccelerate
                if (!firstIteration && n != -1)
                {
                    state.UpdateYinYangBounds(n);
                    if (state.IsYinYangGloballyBound(n))
                    {
                        chunkState.KeepYinYangAssignment(state.GetBestCluster(n));
#if DEBUG
                        state.AssertValidYinYangBounds(n, ref cursor.Features, centroids);
#endif
                        continue;
                    }
                }

                float minDistance;
                float secMinDistance;
                int cluster;
                int secCluster;
                KMeansUtils.FindBestCluster(ref cursor.Features, centroids, centroidL2s, k, false, out minDistance, out cluster, out secMinDistance, out secCluster);

                if (n == -1)
                    chunkState.UpdateClusterAssignment(ref cursor.Features, cluster, minDistance);
                else
                {
                    int prevCluster = state.SetYinYangCluster(n, ref cursor.Features, minDistance, cluster, secMinDistance);
                    chunkState.UpdateClusterAssignment(firstIteration, ref cursor.Features, cluster, prevCluster, minDistance);
                }
            }
        }

#if DEBUG
        private const Double FloatingPointErrorThreshold = 0.1F;

        private static bool AlmostEq(float af, float bf)
        {
            Double a = (Double)af;
            Double b = (Double)bf;

            // First check if a and b are close together
            if (Math.Abs(a - b) < FloatingPointErrorThreshold)
                return true;

            // Else, it could simply mean that a and b are large, so check for relative error
            // Note: a and b being large means that we are not dividing by a small number below
            // Also, dividing by the larger number ensures that there is no division by zero problem
            Double relativeError;
            if (Math.Abs(a) > Math.Abs(b))
                relativeError = Math.Abs((a - b) / a);
            else
                relativeError = Math.Abs((a - b) / b);

            if (relativeError < FloatingPointErrorThreshold)
                return true;

            return false;
        }

        private static bool AlmostLeq(float a, float b)
        {
            if (AlmostEq(a, b))
                return true;

            return ((Double)a - (Double)b) < 0;
        }
#endif
    }

    internal static class KMeansUtils
    {
        public struct WeightedPoint
        {
            public double Weight;
            public VBuffer<float> Point;
        }

        public struct RowStats
        {
            public long MissingFeatureCount;
            public long TotalTrainingInstances;
        }

        public delegate float WeightFunc(ref VBuffer<float> point, int pointRowIndex);

        /// <summary>
        /// Performs a multithreaded version of weighted reservior sampling, returning
        /// an array of numSamples, where each sample has been selected from the
        /// data set with a probability of numSamples/N * weight/(sum(weight)). Buffer
        /// is sized to the number of threads plus one and stores the minheaps needed to
        /// perform the per-thread reservior samples.
        ///
        /// This method assumes that the numSamples is much smaller than the full dataset as
        /// it expects to be able to sample numSamples * numThreads.
        ///
        /// This is based on the 'A-Res' algorithm in 'Weighted Random Sampling', 2005; Efraimidis, Spirakis:
        /// https://utopia.duth.gr/~pefraimi/research/data/2007EncOfAlg.pdf
        /// </summary>
        public static RowStats ParallelWeightedReservoirSample(
            IHost host, int numThreads,
            int numSamples, FeatureFloatVectorCursor.Factory factory,
            WeightFunc weightFn,
            RowIndexGetter rowIndexGetter,
            ref VBuffer<float>[] dst,
            ref Heap<WeightedPoint>[] buffer)
        {
            host.AssertValue(host);
            host.AssertValue(factory);
            host.AssertValue(weightFn);
            host.Assert(numSamples > 0);
            host.Assert(numThreads > 0);

            Heap<WeightedPoint> outHeap = null;
            var rowStats = ParallelMapReduce<Heap<WeightedPoint>, Heap<WeightedPoint>>(
                numThreads, host, factory, rowIndexGetter,
                (ref Heap<WeightedPoint> heap) =>
                {
                    if (heap == null)
                        heap = new Heap<WeightedPoint>((x, y) => x.Weight > y.Weight, numSamples);
                    else
                        heap.Clear();
                },
                (ref VBuffer<float> point, int pointRowIndex, Heap<WeightedPoint> heap, IRandom rand) =>
                {
                    // We use distance as a proxy for 'is the same point'. By excluding
                    // all points that lie within a very small distance of our current set of
                    // centroids we force the algorithm to explore more broadly and avoid creating a
                    // set of centroids containing the same, or very close to the same, point
                    // more than once.
                    float sameClusterEpsilon = (float)1e-15;

                    float weight = weightFn(ref point, pointRowIndex);

                    // If numeric instability has forced it to zero, then we bound it to epsilon to
                    // keep the key valid and avoid NaN, (although the math does tend to work out regardless:
                    // 1 / 0 => Inf, base ^ Inf => 0, when |base| < 1)
                    if (weight == 0)
                        weight = float.Epsilon;

                    if (weight <= sameClusterEpsilon)
                        return;

                    double key = Math.Log(rand.NextDouble()) / weight;
                    // If we are less than all of the samples in the heap and the heap
                    // is full already, early return.
                    if (heap.Count == numSamples && key <= heap.Top.Weight)
                        return;

                    WeightedPoint wRow;
                    if (heap.Count == numSamples)
                        wRow = heap.Pop();
                    else
                        wRow = new WeightedPoint();

                    wRow.Weight = key;
                    Utils.Swap(ref wRow.Point, ref point);
                    heap.Add(wRow);
                },
                (Heap<WeightedPoint>[] heaps, IRandom rand, ref Heap<WeightedPoint> finalHeap) =>
                {
                    host.Assert(finalHeap == null);
                    finalHeap = new Heap<WeightedPoint>((x, y) => x.Weight > y.Weight, numSamples);
                    for (int i = 0; i < heaps.Length; i++)
                    {
                        host.AssertValue(heaps[i]);
                        host.Assert(heaps[i].Count <= numSamples, "heaps[i].Count must not be greater than numSamples");
                        while (heaps[i].Count > 0)
                        {
                            var row = heaps[i].Pop();
                            if (finalHeap.Count < numSamples)
                                finalHeap.Add(row);
                            else if (row.Weight > finalHeap.Top.Weight)
                            {
                                finalHeap.Pop();
                                finalHeap.Add(row);
                            }
                        }
                    }
                }, ref buffer, ref outHeap);

            if (outHeap.Count != numSamples)
                throw host.Except("Failed to initialize clusters: too few examples");

            // Keep in mind that the distribution of samples in dst will not be random. It will
            // have the residual minHeap ordering.
            Utils.EnsureSize(ref dst, numSamples);
            for (int i = 0; i < numSamples; i++)
            {
                var row = outHeap.Pop();
                Utils.Swap(ref row.Point, ref dst[i]);
            }

            return rowStats;
        }

        public delegate void InitAction<TPartitionState>(ref TPartitionState val);
        public delegate int RowIndexGetter(FeatureFloatVectorCursor cur);
        public delegate void MapAction<TPartitionState>(ref VBuffer<float> point, int rowIndex, TPartitionState state, IRandom rand);
        public delegate void ReduceAction<TPartitionState, TGlobalState>(TPartitionState[] intermediates, IRandom rand, ref TGlobalState result);

        /// <summary>
        /// Takes a data cursor and perform an in-memory parallel aggregation operation on it. This
        /// helper wraps some of the behavior common to parallel operations over a IRowCursor set,
        /// including building the set, creating separate IRandom instances, and IRowCursor disposal.
        /// </summary>
        /// <typeparam name="TPartitionState">The type that each parallel cursor will be expected to aggregate to.</typeparam>
        /// <typeparam name="TGlobalState">The type of the final output from combining each per-thread instance of TInterAgg.</typeparam>
        /// <param name="numThreads"></param>
        /// <param name="baseHost"></param>
        /// <param name="factory"></param>
        /// <param name="rowIndexGetter"></param>
        /// <param name="initChunk">Initializes an instance of TInterAgg, or prepares/clears it if it is already allocated.</param>
        /// <param name="mapper">Invoked for every row, should update TInterAgg using row cursor data.</param>
        /// <param name="reducer">Invoked after all row cursors have completed, combines the entire array of TInterAgg instances into a final TAgg result.</param>
        /// <param name="buffer">A reusable buffer array of TInterAgg.</param>
        /// <param name="result">A reusable reference to the final result.</param>
        /// <returns></returns>
        public static RowStats ParallelMapReduce<TPartitionState, TGlobalState>(
            int numThreads,
            IHost baseHost,
            FeatureFloatVectorCursor.Factory factory,
            RowIndexGetter rowIndexGetter,
            InitAction<TPartitionState> initChunk,
            MapAction<TPartitionState> mapper,
            ReduceAction<TPartitionState, TGlobalState> reducer,
            ref TPartitionState[] buffer, ref TGlobalState result)
        {
            var set = factory.CreateSet(numThreads);
            int numCursors = set.Length;
            Action[] workArr = new Action[numCursors];
            Utils.EnsureSize(ref buffer, numCursors, numCursors);

            for (int i = 0; i < numCursors; i++)
            {
                int ii = i;
                var cur = set[i];
                initChunk(ref buffer[i]);
                var innerWorkState = buffer[i];
                IRandom rand = RandomUtils.Create(baseHost.Rand);
                workArr[i] = () =>
                {
                    using (cur)
                    {
                        while (cur.MoveNext())
                            mapper(ref cur.Features, rowIndexGetter(cur), innerWorkState, rand);
                    }
                };
            }
            Parallel.Invoke(new ParallelOptions()
            {
                MaxDegreeOfParallelism = numThreads
            }, workArr);

            reducer(buffer, baseHost.Rand, ref result);
            return new RowStats()
            {
                MissingFeatureCount = set.Select(cur => cur.BadFeaturesRowCount).Sum(),
                TotalTrainingInstances = set.Select(cur => cur.KeptRowCount).Sum()
            };
        }

        public static int FindBestCluster(ref VBuffer<float> features, VBuffer<float>[] centroids, float[] centroidL2s)
        {
            float discard1;
            float discard2;
            int discard3;
            int cluster;
            FindBestCluster(ref features, centroids, centroidL2s, centroids.Length, false, out discard1, out cluster, out discard2, out discard3);
            return cluster;
        }

        public static int FindBestCluster(ref VBuffer<float> features, VBuffer<float>[] centroids, float[] centroidL2s, int centroidCount, bool realWeight, out float minDistance)
        {
            float discard1;
            int discard2;
            int cluster;
            FindBestCluster(ref features, centroids, centroidL2s, centroidCount, realWeight, out minDistance, out cluster, out discard1, out discard2);
            return cluster;
        }

        /// <summary>
        /// Given a point and a set of centroids this method will determine the closest centroid
        /// using L2 distance. It will return a value equivalent to that distance, the index of the
        /// closest cluster, and a value equivalent to the distance to the second-nearest cluster.
        /// </summary>
        /// <param name="features"></param>
        /// <param name="centroids"></param>
        /// <param name="centroidL2s">The L2 norms of the centroids. Used for efficiency and expected to be computed up front.</param>
        /// <param name="centroidCount">The number of centroids. Must be less than or equal to the length of the centroid array.</param>
        /// <param name="needRealDistance">Whether to return a real L2 distance, or a value missing the L2 norm of <paramref name="features"/>.</param>
        /// <param name="minDistance">The distance between <paramref name="features"/> and the nearest centroid in <paramref name="centroids" />.</param>
        /// <param name="cluster">The index of the nearest centroid.</param>
        /// <param name="secMinDistance">The second nearest distance, or PosInf if <paramref name="centroids" /> only contains a single point.</param>
        /// <param name="secCluster">The index of the second nearest centroid, or -1 if <paramref name="centroids" /> only contains a single point.</param>
        public static void FindBestCluster(
            ref VBuffer<float> features,
            VBuffer<float>[] centroids, float[] centroidL2s, int centroidCount, bool needRealDistance,
            out float minDistance, out int cluster, out float secMinDistance, out int secCluster)
        {
            Contracts.Assert(centroids.Length >= centroidCount && centroidL2s.Length >= centroidCount && centroidCount > 0);
            Contracts.Assert(features.Length == centroids[0].Length);

            minDistance = float.PositiveInfinity;
            secMinDistance = float.PositiveInfinity;
            cluster = 0; // currently assigned cluster to the instance
            secCluster = -1;

            for (int j = 0; j < centroidCount; j++)
            {
                // this is not a real distance, since we don't add L2 norm of the instance
                // This won't affect minimum calculations, and total score will just be lowered by sum(L2 norms)
                float distance = -2 * VectorUtils.DotProduct(ref features, ref centroids[j]) + centroidL2s[j];

                if (distance <= minDistance)
                {
                    // Note the equal to in the branch above. This is important when secMinDistance == minDistance
                    secMinDistance = minDistance;
                    secCluster = cluster;
                    minDistance = distance;
                    cluster = j;
                }
                else if (distance < secMinDistance)
                {
                    secMinDistance = distance;
                    secCluster = j;
                }
            }

            Contracts.Assert(FloatUtils.IsFinite(minDistance));
            Contracts.Assert(centroidCount == 1 || (FloatUtils.IsFinite(secMinDistance) && secCluster >= 0));
            Contracts.Assert(minDistance <= secMinDistance);

            if (needRealDistance)
            {
                float l2 = VectorUtils.NormSquared(features);
                minDistance += l2;
                if (secCluster != -1)
                    secMinDistance += l2;
            }
        }

        /// <summary>
        /// Checks that all coordinates of all centroids are finite, and throws otherwise
        /// </summary>
        public static void VerifyModelConsistency(VBuffer<float>[] centroids)
        {
            foreach (var centroid in centroids)
                Contracts.Check(centroid.Items().Select(x => x.Value).All(FloatUtils.IsFinite), "Model training failed: non-finite coordinates are generated");
        }
    }
}<|MERGE_RESOLUTION|>--- conflicted
+++ resolved
@@ -10,11 +10,7 @@
 using Microsoft.ML.Runtime.Internal.CpuMath;
 using Microsoft.ML.Runtime.Internal.Internallearn;
 using Microsoft.ML.Runtime.Internal.Utilities;
-<<<<<<< HEAD
-using Microsoft.ML.Runtime.KMeans;
-=======
 using Microsoft.ML.Trainers.KMeans;
->>>>>>> a26eca7e
 using Microsoft.ML.Runtime.Numeric;
 using Microsoft.ML.Runtime.Training;
 using System;
@@ -274,11 +270,7 @@
             };
         }
 
-<<<<<<< HEAD
-        protected override ClusteringPredictionTransformer<KMeansPredictor> MakeTransformer(KMeansPredictor model, ISchema trainSchema)
-=======
         protected override ClusteringPredictionTransformer<KMeansPredictor> MakeTransformer(KMeansPredictor model, Schema trainSchema)
->>>>>>> a26eca7e
         => new ClusteringPredictionTransformer<KMeansPredictor>(Host, model, trainSchema, _featureColumn);
     }
 
