--- conflicted
+++ resolved
@@ -306,10 +306,6 @@
 dotnet_diagnostic.CA1822.severity = suggestion
 
 [test/**/*.cs]
-<<<<<<< HEAD
-
-=======
->>>>>>> 3bf8cba7
 # MSML_GeneralName: This name should be PascalCased
 dotnet_diagnostic.MSML_GeneralName.severity = none
 
